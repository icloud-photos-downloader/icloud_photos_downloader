--- conflicted
+++ resolved
@@ -341,7 +341,7 @@
 @click.option(
     "--oldest",
     help="Number of oldest photos to download (default: download all photos)",
-    type=click.IntRange(-50),
+    type=click.IntRange(0),
 )
 @click.option(
     "--until-found",
@@ -579,42 +579,6 @@
     callback=report_version,
 )
 def main(
-<<<<<<< HEAD
-        directory,
-        username,
-        password,
-        cookie_directory,
-        size,
-        live_photo_size,
-        recent,
-        oldest,
-        until_found,
-        album,
-        list_albums,
-        skip_videos,
-        skip_live_photos,
-        force_size,
-        auto_delete,
-        only_print_filenames,
-        folder_structure,
-        set_exif_datetime,
-        smtp_username,
-        smtp_password,
-        smtp_host,
-        smtp_port,
-        smtp_no_tls,
-        notification_email,
-        notification_email_from,
-        log_level,
-        no_progress_bar,
-        notification_script,
-        threads_num,    # pylint: disable=W0613
-        delete_after_download,
-        domain,
-        watch_with_interval,
-        dry_run
-):
-=======
     directory: Optional[str],
     username: str,
     password: Optional[str],
@@ -623,6 +587,7 @@
     size: Sequence[AssetVersionSize],
     live_photo_size: LivePhotoVersionSize,
     recent: Optional[int],
+    oldest: Optional[int],
     until_found: Optional[int],
     album: str,
     list_albums: bool,
@@ -661,7 +626,6 @@
     mfa_provider: MFAProvider,
     use_os_locale: bool,
 ) -> NoReturn:
->>>>>>> 96f94515
     """Download all iCloud photos to a local directory"""
 
     logging.basicConfig(
@@ -799,17 +763,7 @@
                 folder_structure,
                 directory,
                 size,
-<<<<<<< HEAD
-                recent,
-                oldest,
-                until_found,
-                album,
-                list_albums,
-                skip_videos,
-                auto_delete,
-=======
                 force_size,
->>>>>>> 96f94515
                 only_print_filenames,
                 set_exif_datetime,
                 skip_live_photos,
@@ -1197,38 +1151,6 @@
 
 
 def core(
-<<<<<<< HEAD
-        downloader,
-        directory,
-        username,
-        password,
-        cookie_directory,
-        size,
-        recent,
-        oldest,
-        until_found,
-        album,
-        list_albums,
-        skip_videos,
-        auto_delete,
-        only_print_filenames,
-        folder_structure,
-        smtp_username,
-        smtp_password,
-        smtp_host,
-        smtp_port,
-        smtp_no_tls,
-        notification_email,
-        notification_email_from,
-        no_progress_bar,
-        notification_script,
-        delete_after_download,
-        domain,
-        logger,
-        watch_interval,
-        dry_run
-):
-=======
     downloader: Callable[[PyiCloudService], Callable[[Counter, PhotoAsset], bool]],
     directory: Optional[str],
     username: str,
@@ -1236,6 +1158,7 @@
     cookie_directory: str,
     primary_sizes: Sequence[AssetVersionSize],
     recent: Optional[int],
+    oldest: Optional[int],
     until_found: Optional[int],
     album: str,
     list_albums: bool,
@@ -1269,7 +1192,6 @@
     mfa_provider: MFAProvider,
     status_exchange: StatusExchange,
 ) -> int:
->>>>>>> 96f94515
     """Download all iCloud photos to a local directory"""
 
     raise_error_on_2sa = (
@@ -1374,6 +1296,13 @@
                 photos_count = recent
                 photos_enumerator = itertools.islice(photos_enumerator, recent)
 
+            # Optional: Only download the x oldest photos.
+            if oldest is not None:
+                photos_count = oldest
+                total_photos = len(photos)
+                start = total_photos - oldest
+                photos_enumerator = itertools.islice(photos, start, total_photos)
+
             if until_found is not None:
                 photos_count = None
                 # ensure photos iterator doesn't have a known length
@@ -1418,18 +1347,7 @@
                 directory,
             )
 
-<<<<<<< HEAD
-        # Optional: Only download the x oldest photos.
-        if oldest is not None:
-            photos_count = oldest
-            total_photos = len(photos)
-            start = total_photos - oldest
-            photos = itertools.islice(photos, start, total_photos)
-
-        tqdm_kwargs = {"total": photos_count}
-=======
             consecutive_files_found = Counter(0)
->>>>>>> 96f94515
 
             def should_break(counter: Counter) -> bool:
                 """Exit if until_found condition is reached"""

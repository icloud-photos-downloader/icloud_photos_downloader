--- conflicted
+++ resolved
@@ -59,13 +59,8 @@
 test = [
     "pytest==7.4.3",
     "mock==5.1.0",
-<<<<<<< HEAD
-    "freezegun==1.2.2",
+    "freezegun==1.5.1",
     "vcrpy==6.0.1",
-=======
-    "freezegun==1.5.1",
-    "vcrpy==4.4.0",
->>>>>>> 18e6a4b6
     "pytest-cov==4.1.0",
     "ruff==0.5.0",
     "coveralls==3.3.1",

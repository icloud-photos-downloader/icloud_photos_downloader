"""Handles username/password authentication and two-step authentication"""

import sys
import click
import pyicloud
from pyicloud.exceptions import PyiCloudNoStoredPasswordAvailableException
from icloudpd.logger import setup_logger


class TwoStepAuthRequiredError(Exception):
    """
    Raised when 2SA is required. base.py catches this exception
    and sends an email notification.
    """


def authenticate(
        username,
        password,
        cookie_directory=None,
        raise_error_on_2sa=False,
        client_id=None,
        china_mainland=False,
):
    """Authenticate with iCloud username and password"""
    logger = setup_logger()
    logger.debug("Authenticating...")
    try:
        # If password not provided on command line variable will be set to None
<<<<<<< HEAD
        # and PyiCloud will attempt to retrieve from it's keyring
        icloud = pyicloud.PyiCloudService(
=======
        # and PyiCloud will attempt to retrieve from its keyring
        icloud = pyicloud_ipd.PyiCloudService(
>>>>>>> b00d4f21
            username, password,
            cookie_directory=cookie_directory,
            client_id=client_id,
            china_mainland=china_mainland,
        )
    except PyiCloudNoStoredPasswordAvailableException:
        # Prompt for password if not stored in PyiCloud's keyring
        password = click.prompt("iCloud Password", hide_input=True)
        icloud = pyicloud.PyiCloudService(
            username, password,
            cookie_directory=cookie_directory,
            client_id=client_id)
    if icloud.requires_2fa:
        if raise_error_on_2sa:
            raise TwoStepAuthRequiredError(
                "Two-factor authentication is required!"
            )
        logger.info("Two-factor authentication is required!")
        request_2fa(icloud, logger)
    elif icloud.requires_2sa:
        if raise_error_on_2sa:
            raise TwoStepAuthRequiredError(
                "Two-step authentication is required!"
            )
        logger.info("Two-step authentication is required!")
        request_2sa(icloud, logger)
    return icloud


def request_2fa(icloud, logger):
    """Request two-factor authentication."""
    code = click.prompt("Please enter two-factor authentication code")
    if not icloud.validate_2fa_code(code):
        logger.error("Failed to verify two-factor authentication code")
        sys.exit(1)
    logger.info(
        "Great, you're all set up. The script can now be run without "
        "user interaction until 2FA expires.\n"
        "You can set up email notifications for when "
        "the two-factor authentication expires.\n"
        "(Use --help to view information about SMTP options.)"
    )


def request_2sa(icloud, logger):
    """Request two-step authentication. Prompts for SMS or device"""
    devices = icloud.trusted_devices
    devices_count = len(devices)
    device_index = 0
    if devices_count > 0:
        for i, device in enumerate(devices):
            # pylint: disable-msg=consider-using-f-string
            print(
                "  %s: %s" %
                (i, device.get(
                    "deviceName", "SMS to %s" %
                    device.get("phoneNumber"))))
            # pylint: enable-msg=consider-using-f-string

        # pylint: disable-msg=superfluous-parens
        print(f"  {devices_count}: Enter two-factor authentication code")
        # pylint: enable-msg=superfluous-parens
        device_index = click.prompt(
            "Please choose an option:",
            default=0,
            type=click.IntRange(
                0,
                devices_count))

    if device_index == devices_count:
        # We're using the 2FA code that was automatically sent to the user's device,
        # so can just use an empty dict()
        device = {}
    else:
        device = devices[device_index]
        if not icloud.send_verification_code(device):
            logger.error("Failed to send two-factor authentication code")
            sys.exit(1)

    code = click.prompt("Please enter two-factor authentication code")
    if not icloud.validate_verification_code(device, code):
        logger.error("Failed to verify two-factor authentication code")
        sys.exit(1)
    logger.info(
        "Great, you're all set up. The script can now be run without "
        "user interaction until 2SA expires.\n"
        "You can set up email notifications for when "
        "the two-step authentication expires.\n"
        "(Use --help to view information about SMTP options.)"
    )<|MERGE_RESOLUTION|>--- conflicted
+++ resolved
@@ -27,13 +27,8 @@
     logger.debug("Authenticating...")
     try:
         # If password not provided on command line variable will be set to None
-<<<<<<< HEAD
         # and PyiCloud will attempt to retrieve from it's keyring
         icloud = pyicloud.PyiCloudService(
-=======
-        # and PyiCloud will attempt to retrieve from its keyring
-        icloud = pyicloud_ipd.PyiCloudService(
->>>>>>> b00d4f21
             username, password,
             cookie_directory=cookie_directory,
             client_id=client_id,

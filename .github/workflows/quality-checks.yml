# This workflow will install Python dependencies, run tests and lint with a single version of Python
# For more information see: https://help.github.com/actions/language-and-framework-guides/using-python-with-github-actions

name: Quality Checks

on:
  push:
    branches:
      - '**'
  pull_request:
    # branches: [ master ]
  workflow_dispatch:

jobs:

  lint:
    runs-on: ubuntu-20.04
    strategy:
      matrix:
        python-version: [3.8, 3.9, '3.10', 3.11, 3.12]
    steps:
    - uses: actions/checkout@v3
    - name: Set up Python ${{ matrix.python-version }}
      uses: actions/setup-python@v4
      with:
        python-version: ${{ matrix.python-version }}
    - name: Install Test dependencies
      run: |
        pip3 install --disable-pip-version-check -e .[test]

    - name: Lint
      run: |
        scripts/lint

  type_check: 
    runs-on: ubuntu-20.04
    strategy: 
      matrix: 
        python-version: [3.8, 3.9, '3.10', 3.11, 3.12]
    steps: 
    - uses: actions/checkout@v3 
    - name: Set up Python ${{ matrix.python-version }} 
      uses: actions/setup-python@v4 
      with: 
        python-version: ${{ matrix.python-version }} 
        cache: 'pip' 
    - name: Install Test dependencies 
      run: | 
        pip3 install --disable-pip-version-check -e .[test] 
    - name: Type Check 
      run: | 
        scripts/type_check 

  test: 
    runs-on: ubuntu-20.04
    strategy: 
      matrix: 
        python-version: [3.8, 3.9, '3.10', 3.11, 3.12]
    steps: 
    - uses: actions/checkout@v3 
    - name: Set up Python ${{ matrix.python-version }} 
      uses: actions/setup-python@v4 
      with: 
        python-version: ${{ matrix.python-version }} 
        cache: 'pip' 
    - name: Install Test dependencies 
      run: | 
        pip3 install --disable-pip-version-check -e .[test] 
 
    - name: Test
      run: |
        scripts/test

  get_version:
    runs-on: ubuntu-22.04
    steps:
    - uses: actions/checkout@v3

    - name: Retrieve version and Changelog
      id: get_version
      run: |
        echo icloudpd_version=$(cat pyproject.toml | grep version= | cut -d'"' -f 2) >> $GITHUB_OUTPUT
        echo 'icloudpd_changelog<<EOF' >> $GITHUB_OUTPUT
        scripts/extract_releasenotes CHANGELOG.md >> $GITHUB_OUTPUT
        echo 'EOF' >> $GITHUB_OUTPUT

    - name: Log version and Changelog
      run: |
        echo "icloudpd_version=${{steps.get_version.outputs.icloudpd_version}}"
        echo "icloudpd_changelog=${{steps.get_version.outputs.icloudpd_changelog}}"

    outputs:
      icloudpd_version: ${{steps.get_version.outputs.icloudpd_version}}
      icloudpd_changelog: ${{steps.get_version.outputs.icloudpd_changelog}}

  build_src:
    runs-on: ubuntu-22.04
    needs: [get_version]
    defaults:
      run:
        shell: bash

    steps:
    - uses: actions/checkout@v3

    - name: Set up Python 3.12
      uses: actions/setup-python@v4
      with:
        python-version: '3.12'
    
    - name: Install Dev dependencies
      run: |
        pip3 install --disable-pip-version-check -e .[dev]

    - name: Build Python Wheel
      run: |
        scripts/build

    - name: Upload artifacts
      uses: actions/upload-artifact@v3
      with:
        name: icloudpd-${{needs.get_version.outputs.icloudpd_version}}-artifacts
        if-no-files-found: error
        path: |
          dist/icloud*.whl

  build_linux:
    runs-on: ubuntu-22.04
    needs: [get_version]
    strategy:
      fail-fast: false
      matrix:
        BUILD_PROP:
        # https://doc.rust-lang.org/nightly/rustc/platform-support.html
          - [
              "amd64",
              "x86_64-unknown-linux-gnu",
          ]
          - [
              "arm64",
              "aarch64-unknown-linux-gnu",
          ]
          - [
              "386",
              "i686-unknown-linux-gnu",
          ]
          - [
              "arm/v7",
              "armv7-unknown-linux-gnueabihf",
          ]
          - [
              "arm/v6",
              "arm-unknown-linux-gnueabi",
          ]
          - [
              "arm/v5",
              "arm-unknown-linux-gnueabi",
          ]
    env:
      PLATFORM: ${{ matrix.BUILD_PROP[0] }}
      TOOLCHAIN_NAME: ${{ matrix.BUILD_PROP[1] }}
    
    name: Build Linux Binary for "${{ matrix.BUILD_PROP[0] }}"
    defaults:
      run:
        shell: bash

    steps:
    - uses: actions/checkout@v3

    - name: Set up QEMU
      if: matrix.BUILD_PROP[0] != 'amd64' && matrix.BUILD_PROP[0] != '386'
      uses: docker/setup-qemu-action@v2

    - name: Build Linux for ${{ matrix.BUILD_PROP[0] }}
      uses: addnab/docker-run-action@v3
      with:
        image: python:3.12
        options: -v ${{ github.workspace }}:/work --entrypoint /bin/sh --platform linux/${{ matrix.BUILD_PROP[0] }}
        run: |
          echo "install os pkgs..."
          apt-get update -y && apt-get install -y patchelf musl-tools build-essential libssl-dev libffi-dev python3-dev
          echo "install rustup..." 
          curl --proto '=https' --tlsv1.2 -sSf https://sh.rustup.rs | sh -s -- -y --profile minimal --default-host ${{ matrix.BUILD_PROP[1] }}
          . "$HOME/.cargo/env" 
          echo "create venv and active..."
          cd /work
          python3 -m venv .venv
          . .venv/bin/activate
          echo "install deps..."
          pip3 install -e .[dev,devlinux]
          echo "install staticx..."
          BOOTLOADER_CC=musl-gcc pip3 install https://files.pythonhosted.org/packages/69/a7/993fa7a40179d36b328a212cf061a43876055ee3568e478e76aa7793ceb5/staticx-0.14.1.tar.gz
          echo "build binary..."
          scripts/build_bin_linux ${{needs.get_version.outputs.icloudpd_version}}
          echo "build binary dist..."
          scripts/build_binary_dist_linux ${{needs.get_version.outputs.icloudpd_version}}
    
<<<<<<< HEAD
=======
    - name: Install Dev dependencies
      run: |
        pip3 install --disable-pip-version-check -e .[dev]

    - name: Build Release Executables
      run: |
        scripts/build_bin_linux ${{needs.get_version.outputs.icloudpd_version}} amd64

    - name: Build Python Binary Wheel
      run: |
        scripts/build_binary_dist_linux ${{needs.get_version.outputs.icloudpd_version}}

>>>>>>> dddb778d
    - name: Upload artifacts
      uses: actions/upload-artifact@v3
      with:
        name: icloudpd-${{needs.get_version.outputs.icloudpd_version}}-artifacts
        if-no-files-found: error
        path: |
          dist/icloud*

  build_macos:
    # earliest possible mac for better compatibility
    runs-on: macos-11
    needs: [get_version]
    defaults:
      run:
        shell: bash

    steps:
    - uses: actions/checkout@v3

    - name: Set up Python 3.12
      uses: actions/setup-python@v4
      with:
        python-version: '3.12'
    
    - name: Install Dev dependencies
      run: |
        pip3 install --disable-pip-version-check -e .[dev]

    - name: Build Release Executables
      run: |
        scripts/build_bin_macos ${{needs.get_version.outputs.icloudpd_version}} amd64

    - name: Build Python Binary Wheel
      run: |
        scripts/build_binary_dist_macos ${{needs.get_version.outputs.icloudpd_version}}

    - name: Upload artifacts
      uses: actions/upload-artifact@v3
      with:
        name: icloudpd-${{needs.get_version.outputs.icloudpd_version}}-artifacts
        if-no-files-found: error
        path: |
          dist/icloud*

  build_windows:
    # earliest possible mac for better compatibility
    runs-on: windows-2019
    needs: [get_version]
    defaults:
      run:
        shell: bash

    steps:
    - uses: actions/checkout@v3

    - name: Set up Python 3.12
      uses: actions/setup-python@v4
      with:
        python-version: '3.12'
    
    - name: Install Dev dependencies
      run: |
        pip3 install --disable-pip-version-check -e .[dev]

    - name: Build Release Executables
      run: |
        scripts/build_bin_windows ${{needs.get_version.outputs.icloudpd_version}} amd64

    - name: Build Python Binary Wheel
      run: |
        scripts/build_binary_dist_windows ${{needs.get_version.outputs.icloudpd_version}}

    - name: Upload artifacts
      uses: actions/upload-artifact@v3
      with:
        name: icloudpd-${{needs.get_version.outputs.icloudpd_version}}-artifacts
        if-no-files-found: error
        path: |
          dist/icloud*

  build_docker:
    runs-on: ubuntu-22.04
    needs: [get_version]

    steps:
    - uses: actions/checkout@v3

    - name: Set up QEMU
      uses: docker/setup-qemu-action@v2

    - name: Set up Docker Buildx
      uses: docker/setup-buildx-action@v2

    - name: Build Release Docker
      uses: docker/build-push-action@v3
      with:
        context: .
        file: ./Dockerfile
        platforms: linux/amd64
        push: false
        tags: |
          icloudpd/icloudpd:latest
          icloudpd/icloudpd:${{needs.get_version.outputs.icloudpd_version}}

  build_npm:
    runs-on: ubuntu-22.04
    needs: [get_version,build_linux,build_macos,build_windows]
    steps:
      - name: Checkout code
        uses: actions/checkout@v3

      - name: Setup Node
        uses: actions/setup-node@v3
        with:
          node-version: '16.x'
          registry-url: 'https://registry.npmjs.org'

      - name: Download artifacts
        uses: actions/download-artifact@v3
        with:
          name: icloudpd-${{needs.get_version.outputs.icloudpd_version}}-artifacts
          path: |
            dist

      - name: Build Package
        run: |
          scripts/build_npm ${{needs.get_version.outputs.icloudpd_version}}

      - name: Publish NPM (Dry-run)
        run: |
          npm publish dist/npm/@icloudpd/linux-x64 --access public --dry-run=true
          npm publish dist/npm/@icloudpd/win32-x64 --access public --dry-run=true
          npm publish dist/npm/@icloudpd/darwin-x64 --access public --dry-run=true
          npm publish dist/npm/@icloudpd/darwin-arm64 --access public --dry-run=true
          npm publish dist/npm/icloudpd --access public --dry-run=true
        env:
          NODE_AUTH_TOKEN: ${{ secrets.NPM_TOKEN }}

<<<<<<< HEAD
  validate_linux_bin_whl:
    runs-on: ubuntu-22.04
    needs: [get_version,build_linux]
    # strategy: 
    #   matrix: 
    #     image: ["debian:11"]
=======
  compatibility_linux_pip_apt:
    name: "PIP on ${{ matrix.image[1] }} on linux/${{ matrix.prop[1] }} platform APT"
    strategy: 
      fail-fast: false
      matrix:
        image: 
          - [ 
            "python3_12", #variant name
            "python:3.12", #image
            ] 
          - [ 
            "debian_6_squeeze", #variant name
            "debian:squeeze", #image
            ] 
          - [ 
            "debian_7_wheezy", #variant name
            "debian:wheezy", #image
            ] 
          - [ 
            "debian_8_jessie", #variant name
            "debian:jessie", #image
            ] 
          - [ 
            "debian_9_stretch", #variant name
            "debian:stretch", #image
            ] 
          - [ 
            "debian_10_buster", #variant name
            "debian:buster", #image
            ] 
          - [ 
            "debian_11_bullseye", #variant name
            "debian:bullseye", #image
            ] 
          - [ 
            "debian_12_bookworm", #variant name
            "debian:bookworm", #image
            ] 
          - [ 
            "ubuntu_12_precise", #variant name
            "ubuntu:precise", #image
            ] 
          - [ 
            "ubuntu_14_trusty", #variant name
            "ubuntu:trusty", #image
            ] 
          - [ 
            "ubuntu_16_xenial", #variant name
            "ubuntu:xenial", #image
            ] 
          - [ 
            "ubuntu_18_bionic", #variant name
            "ubuntu:bionic", #image
            ] 
          - [ 
            "ubuntu_20_focal", #variant name
            "ubuntu:focal", #image
            ] 
          - [ 
            "ubuntu_22_jammy", #variant name
            "ubuntu:jammy", #image
            ] 
        prop: 
          - [
            "amd64",  # variant name
            "amd64",  # platform spec
            "",  # image prefix
          ]
          - [
            "i386",  # variant name
            "i386",  # platform spec
            "i386/",  # image prefix
          ]
          - [
            "arm64",  # variant name
            "arm64",  # platform spec
            "",  # image prefix
          ]
          - [
            "arm32v7",  # variant name
            "arm/v7",  # platform spec
            "arm32v7/",  # image prefix
          ]
          - [
            "arm32v6",  # variant name
            "arm/v6",  # platform spec
            "arm32v6/",  # image prefix
          ]
          - [
            "arm32v5",  # variant name
            "arm/v5",  # platform spec
            "arm32v5/",  # image prefix
          ]
    runs-on: ubuntu-22.04
    needs: [ get_version, build_linux, build_src, build_macos, build_windows ]
    defaults:
      run:
        shell: bash
>>>>>>> dddb778d

    steps:

<<<<<<< HEAD
=======
      - name: Make folder for compatibility
        run: |
          mkdir compatibility

>>>>>>> dddb778d
      - name: Download artifacts
        uses: actions/download-artifact@v3
        with:
          name: icloudpd-${{needs.get_version.outputs.icloudpd_version}}-artifacts
          path: |
            dist

<<<<<<< HEAD
      - name: Set up Python 3.12
        uses: actions/setup-python@v4
        with:
          python-version: '3.12'

      - name: Install Python Binary Wheel
        run: |
          pip install dist/icloudpd-${{needs.get_version.outputs.icloudpd_version}}-py2.py3-none-manylinux_2_5_x86_64.manylinux1_x86_64.whl
=======
      - name: Set up QEMU
        if: matrix.prop[1] != 'amd64' && matrix.prop[1] != '386'
        uses: docker/setup-qemu-action@v2
>>>>>>> dddb778d

      - name: Run test for ${{ matrix.prop[2] }}${{ matrix.image[1] }} on ${{ matrix.prop[1] }}
        id: run_test
        uses: addnab/docker-run-action@v3
        continue-on-error: true
        with:
          image: ${{ matrix.prop[2] }}${{ matrix.image[1] }}
          shell: bash
          options: -v ${{ github.workspace }}:/work --platform linux/${{ matrix.prop[1] }}
          run: >
            echo "install default python..." &&
            apt-get update -y && apt-get install -y python3 python3-venv &&
            echo "create venv and active..." &&
            cd /work &&
            python3 -m venv .venv &&
            . .venv/bin/activate &&
            echo "install icloudpd..." &&
            pip3 install --disable-pip-version-check --find-links /work/dist icloudpd==${{needs.get_version.outputs.icloudpd_version}} &&
            echo "test icloud..." &&
            icloud -h &&
            echo "test icloudpd..." &&
            icloudpd --version &&
            echo "check if src..." &&
            (pip3 list --disable-pip-version-check | grep keyring | head -n 1 > /work/compatibility/pip.${{ matrix.image[0] }}.${{ matrix.prop[0] }}.pass)

          # touch /work/compatibility/pip.${{ matrix.image[0] }}.${{ matrix.prop[0] }}.pass

      - name: Record failure for ${{ matrix.prop[2] }}${{ matrix.image[1] }} on ${{ matrix.prop[1] }}
        if: ${{ steps.run_test.outcome == 'failure' }} 
        run: |
          touch compatibility/pip.${{ matrix.image[0] }}.${{ matrix.prop[0] }}.fail

      - name: Upload compatibility result
        uses: actions/upload-artifact@v3
        with:
          name: icloudpd-${{needs.get_version.outputs.icloudpd_version}}-compatibility
          if-no-files-found: error
          path: |
            compatibility/*

  compatibility_linux_pip_apk:
    name: "PIP on ${{ matrix.image[1] }} on linux/${{ matrix.prop[1] }} platform APK"
    strategy: 
      fail-fast: false
      matrix:
        image: 
          - [ 
            "python3_12_alpine3_18", #variant name
            "python:3.12-alpine3.18", #image
            ] 
          - [ 
            "alpine_3_19", #variant name
            "alpine:3.19", #image
            ] 
          - [ 
            "alpine_3_18", #variant name
            "alpine:3.18", #image
            ] 
          - [ 
            "alpine_3_17", #variant name
            "alpine:3.17", #image
            ] 
          - [ 
            "alpine_3_16", #variant name
            "alpine:3.16", #image
            ] 
          - [ 
            "alpine_3_15", #variant name
            "alpine:3.15", #image
            ] 
          - [ 
            "alpine_3_14", #variant name
            "alpine:3.14", #image
            ] 
          - [ 
            "alpine_3_13", #variant name
            "alpine:3.13", #image
            ] 
          - [ 
            "alpine_3_12", #variant name
            "alpine:3.12", #image
            ] 
          - [ 
            "alpine_3_11", #variant name
            "alpine:3.11", #image
            ] 
          - [ 
            "alpine_3_10", #variant name
            "alpine:3.10", #image
            ] 
        prop: 
          - [
            "amd64",  # variant name
            "amd64",  # platform spec
            "",  # image prefix
          ]
          - [
            "i386",  # variant name
            "i386",  # platform spec
            "i386/",  # image prefix
          ]
          - [
            "arm64",  # variant name
            "arm64",  # platform spec
            "",  # image prefix
          ]
          - [
            "arm32v7",  # variant name
            "arm/v7",  # platform spec
            "arm32v7/",  # image prefix
          ]
          - [
            "arm32v6",  # variant name
            "arm/v6",  # platform spec
            "arm32v6/",  # image prefix
          ]
          - [
            "arm32v5",  # variant name
            "arm/v5",  # platform spec
            "arm32v5/",  # image prefix
          ]
    runs-on: ubuntu-22.04
    needs: [ get_version, build_linux, build_src, build_macos, build_windows ]
    defaults:
      run:
        shell: bash

    steps:

      - name: Make folder for compatibility
        run: |
          mkdir compatibility

      - name: Download artifacts
        uses: actions/download-artifact@v3
        with:
          name: icloudpd-${{needs.get_version.outputs.icloudpd_version}}-artifacts
          path: |
            dist

      - name: Set up QEMU
        if: matrix.prop[1] != 'amd64' && matrix.prop[1] != '386'
        uses: docker/setup-qemu-action@v2

      - name: Run test for ${{ matrix.prop[2] }}${{ matrix.image[1] }} on ${{ matrix.prop[1] }}
        id: run_test
        uses: addnab/docker-run-action@v3
        continue-on-error: true
        with:
          image: ${{ matrix.prop[2] }}${{ matrix.image[1] }}
          shell: bash
          options: -v ${{ github.workspace }}:/work --platform linux/${{ matrix.prop[1] }}
          run: >
            echo "install default python..." &&
            apk update && apk add python3 &&
            echo "create venv and active..." &&
            cd /work &&
            python3 -m venv .venv &&
            . .venv/bin/activate &&
            echo "install icloudpd..." &&
            pip3 install --disable-pip-version-check --find-links /work/dist icloudpd==${{needs.get_version.outputs.icloudpd_version}} &&
            echo "test icloud..." &&
            icloud -h &&
            echo "test icloudpd..." &&
            icloudpd --version &&
            echo "check if src..." &&
            (pip3 list --disable-pip-version-check | grep keyring | head -n 1 > /work/compatibility/pip.${{ matrix.image[0] }}.${{ matrix.prop[0] }}.pass)
          # touch /work/compatibility/pip.${{ matrix.image[0] }}.${{ matrix.prop[0] }}.pass

      - name: Record failure for ${{ matrix.prop[2] }}${{ matrix.image[1] }} on ${{ matrix.prop[1] }}
        if: ${{ steps.run_test.outcome == 'failure' }} 
        run: |
          touch compatibility/pip.${{ matrix.image[0] }}.${{ matrix.prop[0] }}.fail

      - name: Upload compatibility result
        uses: actions/upload-artifact@v3
        with:
          name: icloudpd-${{needs.get_version.outputs.icloudpd_version}}-compatibility
          if-no-files-found: error
          path: |
            compatibility/*

  compatibility_nonlinux_pip:
    name: "PIP on ${{ matrix.os }} on amd64 platform"
    strategy: 
      fail-fast: false
      matrix: 
        os: [ macos-11, macos-12, windows-2019, windows-2022 ]
    runs-on: ${{ matrix.os }}
    needs: [ get_version, build_macos, build_windows, build_linux, build_src ]

    steps:

      - name: Make folder for compatibility
        run: |
          mkdir compatibility

      - name: Download artifacts
        uses: actions/download-artifact@v3
        with:
          name: icloudpd-${{needs.get_version.outputs.icloudpd_version}}-artifacts
          path: |
            dist

      - name: Run test for ${{ matrix.os }} on amd64
        id: run_test
        continue-on-error: true
        run: >
          pip3 install --disable-pip-version-check --find-links dist icloudpd==${{needs.get_version.outputs.icloudpd_version}} &&
          icloud --help &&
          icloudpd --version &&
          touch compatibility/pip.${{ matrix.os }}.amd64.pass

        # &&
        # echo "check if src..."  &&
        # pip3 list --disable-pip-version-check | grep keyring | head -n 1 > compatibility/pip.${{ matrix.os }}.amd64.pass

      - name: Record failure for ${{ matrix.os }} on amd64
        if: ${{ steps.run_test.outcome == 'failure' }} 
        run: |
          touch compatibility/pip.${{ matrix.image[0] }}.${{ matrix.prop[0] }}.fail

      - name: Upload compatibility result
        uses: actions/upload-artifact@v3
        with:
          name: icloudpd-${{needs.get_version.outputs.icloudpd_version}}-compatibility
          if-no-files-found: error
          path: |
            compatibility/*

  compatibility_report:
    name: "Build Compatibility Report"

    runs-on: ubuntu-22.04
    needs: [ get_version, compatibility_nonlinux_pip, compatibility_linux_pip_apt, compatibility_linux_pip_apk ]
    defaults:
      run:
        shell: bash

    steps:

      - name: Checkout code
        uses: actions/checkout@v3

      - name: Set up Python 3.12
        uses: actions/setup-python@v4
        with:
          python-version: '3.12'
    
      - name: Make folder for artifacts
        run: |
          mkdir dist

      - name: Download compatibility results
        uses: actions/download-artifact@v3
        with:
          name: icloudpd-${{needs.get_version.outputs.icloudpd_version}}-compatibility
          path: |
            compatibility

      - name: Compile compatibility Report
        run: |
          echo "debugging report..."
          scripts/compile_compatibility compatibility
          echo "save report..."
          scripts/compile_compatibility compatibility > dist/compatibility-${{needs.get_version.outputs.icloudpd_version}}.md

      - name: Upload compatibility report
        uses: actions/upload-artifact@v3
        with:
          name: icloudpd-${{needs.get_version.outputs.icloudpd_version}}-artifacts
          if-no-files-found: error
          path: |
            dist/*
<|MERGE_RESOLUTION|>--- conflicted
+++ resolved
@@ -1,763 +1,725 @@
-# This workflow will install Python dependencies, run tests and lint with a single version of Python
-# For more information see: https://help.github.com/actions/language-and-framework-guides/using-python-with-github-actions
-
-name: Quality Checks
-
-on:
-  push:
-    branches:
-      - '**'
-  pull_request:
-    # branches: [ master ]
-  workflow_dispatch:
-
-jobs:
-
-  lint:
-    runs-on: ubuntu-20.04
-    strategy:
-      matrix:
-        python-version: [3.8, 3.9, '3.10', 3.11, 3.12]
-    steps:
-    - uses: actions/checkout@v3
-    - name: Set up Python ${{ matrix.python-version }}
-      uses: actions/setup-python@v4
-      with:
-        python-version: ${{ matrix.python-version }}
-    - name: Install Test dependencies
-      run: |
-        pip3 install --disable-pip-version-check -e .[test]
-
-    - name: Lint
-      run: |
-        scripts/lint
-
-  type_check: 
-    runs-on: ubuntu-20.04
-    strategy: 
-      matrix: 
-        python-version: [3.8, 3.9, '3.10', 3.11, 3.12]
-    steps: 
-    - uses: actions/checkout@v3 
-    - name: Set up Python ${{ matrix.python-version }} 
-      uses: actions/setup-python@v4 
-      with: 
-        python-version: ${{ matrix.python-version }} 
-        cache: 'pip' 
-    - name: Install Test dependencies 
-      run: | 
-        pip3 install --disable-pip-version-check -e .[test] 
-    - name: Type Check 
-      run: | 
-        scripts/type_check 
-
-  test: 
-    runs-on: ubuntu-20.04
-    strategy: 
-      matrix: 
-        python-version: [3.8, 3.9, '3.10', 3.11, 3.12]
-    steps: 
-    - uses: actions/checkout@v3 
-    - name: Set up Python ${{ matrix.python-version }} 
-      uses: actions/setup-python@v4 
-      with: 
-        python-version: ${{ matrix.python-version }} 
-        cache: 'pip' 
-    - name: Install Test dependencies 
-      run: | 
-        pip3 install --disable-pip-version-check -e .[test] 
- 
-    - name: Test
-      run: |
-        scripts/test
-
-  get_version:
-    runs-on: ubuntu-22.04
-    steps:
-    - uses: actions/checkout@v3
-
-    - name: Retrieve version and Changelog
-      id: get_version
-      run: |
-        echo icloudpd_version=$(cat pyproject.toml | grep version= | cut -d'"' -f 2) >> $GITHUB_OUTPUT
-        echo 'icloudpd_changelog<<EOF' >> $GITHUB_OUTPUT
-        scripts/extract_releasenotes CHANGELOG.md >> $GITHUB_OUTPUT
-        echo 'EOF' >> $GITHUB_OUTPUT
-
-    - name: Log version and Changelog
-      run: |
-        echo "icloudpd_version=${{steps.get_version.outputs.icloudpd_version}}"
-        echo "icloudpd_changelog=${{steps.get_version.outputs.icloudpd_changelog}}"
-
-    outputs:
-      icloudpd_version: ${{steps.get_version.outputs.icloudpd_version}}
-      icloudpd_changelog: ${{steps.get_version.outputs.icloudpd_changelog}}
-
-  build_src:
-    runs-on: ubuntu-22.04
-    needs: [get_version]
-    defaults:
-      run:
-        shell: bash
-
-    steps:
-    - uses: actions/checkout@v3
-
-    - name: Set up Python 3.12
-      uses: actions/setup-python@v4
-      with:
-        python-version: '3.12'
-    
-    - name: Install Dev dependencies
-      run: |
-        pip3 install --disable-pip-version-check -e .[dev]
-
-    - name: Build Python Wheel
-      run: |
-        scripts/build
-
-    - name: Upload artifacts
-      uses: actions/upload-artifact@v3
-      with:
-        name: icloudpd-${{needs.get_version.outputs.icloudpd_version}}-artifacts
-        if-no-files-found: error
-        path: |
-          dist/icloud*.whl
-
-  build_linux:
-    runs-on: ubuntu-22.04
-    needs: [get_version]
-    strategy:
-      fail-fast: false
-      matrix:
-        BUILD_PROP:
-        # https://doc.rust-lang.org/nightly/rustc/platform-support.html
-          - [
-              "amd64",
-              "x86_64-unknown-linux-gnu",
-          ]
-          - [
-              "arm64",
-              "aarch64-unknown-linux-gnu",
-          ]
-          - [
-              "386",
-              "i686-unknown-linux-gnu",
-          ]
-          - [
-              "arm/v7",
-              "armv7-unknown-linux-gnueabihf",
-          ]
-          - [
-              "arm/v6",
-              "arm-unknown-linux-gnueabi",
-          ]
-          - [
-              "arm/v5",
-              "arm-unknown-linux-gnueabi",
-          ]
-    env:
-      PLATFORM: ${{ matrix.BUILD_PROP[0] }}
-      TOOLCHAIN_NAME: ${{ matrix.BUILD_PROP[1] }}
-    
-    name: Build Linux Binary for "${{ matrix.BUILD_PROP[0] }}"
-    defaults:
-      run:
-        shell: bash
-
-    steps:
-    - uses: actions/checkout@v3
-
-    - name: Set up QEMU
-      if: matrix.BUILD_PROP[0] != 'amd64' && matrix.BUILD_PROP[0] != '386'
-      uses: docker/setup-qemu-action@v2
-
-    - name: Build Linux for ${{ matrix.BUILD_PROP[0] }}
-      uses: addnab/docker-run-action@v3
-      with:
-        image: python:3.12
-        options: -v ${{ github.workspace }}:/work --entrypoint /bin/sh --platform linux/${{ matrix.BUILD_PROP[0] }}
-        run: |
-          echo "install os pkgs..."
-          apt-get update -y && apt-get install -y patchelf musl-tools build-essential libssl-dev libffi-dev python3-dev
-          echo "install rustup..." 
-          curl --proto '=https' --tlsv1.2 -sSf https://sh.rustup.rs | sh -s -- -y --profile minimal --default-host ${{ matrix.BUILD_PROP[1] }}
-          . "$HOME/.cargo/env" 
-          echo "create venv and active..."
-          cd /work
-          python3 -m venv .venv
-          . .venv/bin/activate
-          echo "install deps..."
-          pip3 install -e .[dev,devlinux]
-          echo "install staticx..."
-          BOOTLOADER_CC=musl-gcc pip3 install https://files.pythonhosted.org/packages/69/a7/993fa7a40179d36b328a212cf061a43876055ee3568e478e76aa7793ceb5/staticx-0.14.1.tar.gz
-          echo "build binary..."
-          scripts/build_bin_linux ${{needs.get_version.outputs.icloudpd_version}}
-          echo "build binary dist..."
-          scripts/build_binary_dist_linux ${{needs.get_version.outputs.icloudpd_version}}
-    
-<<<<<<< HEAD
-=======
-    - name: Install Dev dependencies
-      run: |
-        pip3 install --disable-pip-version-check -e .[dev]
-
-    - name: Build Release Executables
-      run: |
-        scripts/build_bin_linux ${{needs.get_version.outputs.icloudpd_version}} amd64
-
-    - name: Build Python Binary Wheel
-      run: |
-        scripts/build_binary_dist_linux ${{needs.get_version.outputs.icloudpd_version}}
-
->>>>>>> dddb778d
-    - name: Upload artifacts
-      uses: actions/upload-artifact@v3
-      with:
-        name: icloudpd-${{needs.get_version.outputs.icloudpd_version}}-artifacts
-        if-no-files-found: error
-        path: |
-          dist/icloud*
-
-  build_macos:
-    # earliest possible mac for better compatibility
-    runs-on: macos-11
-    needs: [get_version]
-    defaults:
-      run:
-        shell: bash
-
-    steps:
-    - uses: actions/checkout@v3
-
-    - name: Set up Python 3.12
-      uses: actions/setup-python@v4
-      with:
-        python-version: '3.12'
-    
-    - name: Install Dev dependencies
-      run: |
-        pip3 install --disable-pip-version-check -e .[dev]
-
-    - name: Build Release Executables
-      run: |
-        scripts/build_bin_macos ${{needs.get_version.outputs.icloudpd_version}} amd64
-
-    - name: Build Python Binary Wheel
-      run: |
-        scripts/build_binary_dist_macos ${{needs.get_version.outputs.icloudpd_version}}
-
-    - name: Upload artifacts
-      uses: actions/upload-artifact@v3
-      with:
-        name: icloudpd-${{needs.get_version.outputs.icloudpd_version}}-artifacts
-        if-no-files-found: error
-        path: |
-          dist/icloud*
-
-  build_windows:
-    # earliest possible mac for better compatibility
-    runs-on: windows-2019
-    needs: [get_version]
-    defaults:
-      run:
-        shell: bash
-
-    steps:
-    - uses: actions/checkout@v3
-
-    - name: Set up Python 3.12
-      uses: actions/setup-python@v4
-      with:
-        python-version: '3.12'
-    
-    - name: Install Dev dependencies
-      run: |
-        pip3 install --disable-pip-version-check -e .[dev]
-
-    - name: Build Release Executables
-      run: |
-        scripts/build_bin_windows ${{needs.get_version.outputs.icloudpd_version}} amd64
-
-    - name: Build Python Binary Wheel
-      run: |
-        scripts/build_binary_dist_windows ${{needs.get_version.outputs.icloudpd_version}}
-
-    - name: Upload artifacts
-      uses: actions/upload-artifact@v3
-      with:
-        name: icloudpd-${{needs.get_version.outputs.icloudpd_version}}-artifacts
-        if-no-files-found: error
-        path: |
-          dist/icloud*
-
-  build_docker:
-    runs-on: ubuntu-22.04
-    needs: [get_version]
-
-    steps:
-    - uses: actions/checkout@v3
-
-    - name: Set up QEMU
-      uses: docker/setup-qemu-action@v2
-
-    - name: Set up Docker Buildx
-      uses: docker/setup-buildx-action@v2
-
-    - name: Build Release Docker
-      uses: docker/build-push-action@v3
-      with:
-        context: .
-        file: ./Dockerfile
-        platforms: linux/amd64
-        push: false
-        tags: |
-          icloudpd/icloudpd:latest
-          icloudpd/icloudpd:${{needs.get_version.outputs.icloudpd_version}}
-
-  build_npm:
-    runs-on: ubuntu-22.04
-    needs: [get_version,build_linux,build_macos,build_windows]
-    steps:
-      - name: Checkout code
-        uses: actions/checkout@v3
-
-      - name: Setup Node
-        uses: actions/setup-node@v3
-        with:
-          node-version: '16.x'
-          registry-url: 'https://registry.npmjs.org'
-
-      - name: Download artifacts
-        uses: actions/download-artifact@v3
-        with:
-          name: icloudpd-${{needs.get_version.outputs.icloudpd_version}}-artifacts
-          path: |
-            dist
-
-      - name: Build Package
-        run: |
-          scripts/build_npm ${{needs.get_version.outputs.icloudpd_version}}
-
-      - name: Publish NPM (Dry-run)
-        run: |
-          npm publish dist/npm/@icloudpd/linux-x64 --access public --dry-run=true
-          npm publish dist/npm/@icloudpd/win32-x64 --access public --dry-run=true
-          npm publish dist/npm/@icloudpd/darwin-x64 --access public --dry-run=true
-          npm publish dist/npm/@icloudpd/darwin-arm64 --access public --dry-run=true
-          npm publish dist/npm/icloudpd --access public --dry-run=true
-        env:
-          NODE_AUTH_TOKEN: ${{ secrets.NPM_TOKEN }}
-
-<<<<<<< HEAD
-  validate_linux_bin_whl:
-    runs-on: ubuntu-22.04
-    needs: [get_version,build_linux]
-    # strategy: 
-    #   matrix: 
-    #     image: ["debian:11"]
-=======
-  compatibility_linux_pip_apt:
-    name: "PIP on ${{ matrix.image[1] }} on linux/${{ matrix.prop[1] }} platform APT"
-    strategy: 
-      fail-fast: false
-      matrix:
-        image: 
-          - [ 
-            "python3_12", #variant name
-            "python:3.12", #image
-            ] 
-          - [ 
-            "debian_6_squeeze", #variant name
-            "debian:squeeze", #image
-            ] 
-          - [ 
-            "debian_7_wheezy", #variant name
-            "debian:wheezy", #image
-            ] 
-          - [ 
-            "debian_8_jessie", #variant name
-            "debian:jessie", #image
-            ] 
-          - [ 
-            "debian_9_stretch", #variant name
-            "debian:stretch", #image
-            ] 
-          - [ 
-            "debian_10_buster", #variant name
-            "debian:buster", #image
-            ] 
-          - [ 
-            "debian_11_bullseye", #variant name
-            "debian:bullseye", #image
-            ] 
-          - [ 
-            "debian_12_bookworm", #variant name
-            "debian:bookworm", #image
-            ] 
-          - [ 
-            "ubuntu_12_precise", #variant name
-            "ubuntu:precise", #image
-            ] 
-          - [ 
-            "ubuntu_14_trusty", #variant name
-            "ubuntu:trusty", #image
-            ] 
-          - [ 
-            "ubuntu_16_xenial", #variant name
-            "ubuntu:xenial", #image
-            ] 
-          - [ 
-            "ubuntu_18_bionic", #variant name
-            "ubuntu:bionic", #image
-            ] 
-          - [ 
-            "ubuntu_20_focal", #variant name
-            "ubuntu:focal", #image
-            ] 
-          - [ 
-            "ubuntu_22_jammy", #variant name
-            "ubuntu:jammy", #image
-            ] 
-        prop: 
-          - [
-            "amd64",  # variant name
-            "amd64",  # platform spec
-            "",  # image prefix
-          ]
-          - [
-            "i386",  # variant name
-            "i386",  # platform spec
-            "i386/",  # image prefix
-          ]
-          - [
-            "arm64",  # variant name
-            "arm64",  # platform spec
-            "",  # image prefix
-          ]
-          - [
-            "arm32v7",  # variant name
-            "arm/v7",  # platform spec
-            "arm32v7/",  # image prefix
-          ]
-          - [
-            "arm32v6",  # variant name
-            "arm/v6",  # platform spec
-            "arm32v6/",  # image prefix
-          ]
-          - [
-            "arm32v5",  # variant name
-            "arm/v5",  # platform spec
-            "arm32v5/",  # image prefix
-          ]
-    runs-on: ubuntu-22.04
-    needs: [ get_version, build_linux, build_src, build_macos, build_windows ]
-    defaults:
-      run:
-        shell: bash
->>>>>>> dddb778d
-
-    steps:
-
-<<<<<<< HEAD
-=======
-      - name: Make folder for compatibility
-        run: |
-          mkdir compatibility
-
->>>>>>> dddb778d
-      - name: Download artifacts
-        uses: actions/download-artifact@v3
-        with:
-          name: icloudpd-${{needs.get_version.outputs.icloudpd_version}}-artifacts
-          path: |
-            dist
-
-<<<<<<< HEAD
-      - name: Set up Python 3.12
-        uses: actions/setup-python@v4
-        with:
-          python-version: '3.12'
-
-      - name: Install Python Binary Wheel
-        run: |
-          pip install dist/icloudpd-${{needs.get_version.outputs.icloudpd_version}}-py2.py3-none-manylinux_2_5_x86_64.manylinux1_x86_64.whl
-=======
-      - name: Set up QEMU
-        if: matrix.prop[1] != 'amd64' && matrix.prop[1] != '386'
-        uses: docker/setup-qemu-action@v2
->>>>>>> dddb778d
-
-      - name: Run test for ${{ matrix.prop[2] }}${{ matrix.image[1] }} on ${{ matrix.prop[1] }}
-        id: run_test
-        uses: addnab/docker-run-action@v3
-        continue-on-error: true
-        with:
-          image: ${{ matrix.prop[2] }}${{ matrix.image[1] }}
-          shell: bash
-          options: -v ${{ github.workspace }}:/work --platform linux/${{ matrix.prop[1] }}
-          run: >
-            echo "install default python..." &&
-            apt-get update -y && apt-get install -y python3 python3-venv &&
-            echo "create venv and active..." &&
-            cd /work &&
-            python3 -m venv .venv &&
-            . .venv/bin/activate &&
-            echo "install icloudpd..." &&
-            pip3 install --disable-pip-version-check --find-links /work/dist icloudpd==${{needs.get_version.outputs.icloudpd_version}} &&
-            echo "test icloud..." &&
-            icloud -h &&
-            echo "test icloudpd..." &&
-            icloudpd --version &&
-            echo "check if src..." &&
-            (pip3 list --disable-pip-version-check | grep keyring | head -n 1 > /work/compatibility/pip.${{ matrix.image[0] }}.${{ matrix.prop[0] }}.pass)
-
-          # touch /work/compatibility/pip.${{ matrix.image[0] }}.${{ matrix.prop[0] }}.pass
-
-      - name: Record failure for ${{ matrix.prop[2] }}${{ matrix.image[1] }} on ${{ matrix.prop[1] }}
-        if: ${{ steps.run_test.outcome == 'failure' }} 
-        run: |
-          touch compatibility/pip.${{ matrix.image[0] }}.${{ matrix.prop[0] }}.fail
-
-      - name: Upload compatibility result
-        uses: actions/upload-artifact@v3
-        with:
-          name: icloudpd-${{needs.get_version.outputs.icloudpd_version}}-compatibility
-          if-no-files-found: error
-          path: |
-            compatibility/*
-
-  compatibility_linux_pip_apk:
-    name: "PIP on ${{ matrix.image[1] }} on linux/${{ matrix.prop[1] }} platform APK"
-    strategy: 
-      fail-fast: false
-      matrix:
-        image: 
-          - [ 
-            "python3_12_alpine3_18", #variant name
-            "python:3.12-alpine3.18", #image
-            ] 
-          - [ 
-            "alpine_3_19", #variant name
-            "alpine:3.19", #image
-            ] 
-          - [ 
-            "alpine_3_18", #variant name
-            "alpine:3.18", #image
-            ] 
-          - [ 
-            "alpine_3_17", #variant name
-            "alpine:3.17", #image
-            ] 
-          - [ 
-            "alpine_3_16", #variant name
-            "alpine:3.16", #image
-            ] 
-          - [ 
-            "alpine_3_15", #variant name
-            "alpine:3.15", #image
-            ] 
-          - [ 
-            "alpine_3_14", #variant name
-            "alpine:3.14", #image
-            ] 
-          - [ 
-            "alpine_3_13", #variant name
-            "alpine:3.13", #image
-            ] 
-          - [ 
-            "alpine_3_12", #variant name
-            "alpine:3.12", #image
-            ] 
-          - [ 
-            "alpine_3_11", #variant name
-            "alpine:3.11", #image
-            ] 
-          - [ 
-            "alpine_3_10", #variant name
-            "alpine:3.10", #image
-            ] 
-        prop: 
-          - [
-            "amd64",  # variant name
-            "amd64",  # platform spec
-            "",  # image prefix
-          ]
-          - [
-            "i386",  # variant name
-            "i386",  # platform spec
-            "i386/",  # image prefix
-          ]
-          - [
-            "arm64",  # variant name
-            "arm64",  # platform spec
-            "",  # image prefix
-          ]
-          - [
-            "arm32v7",  # variant name
-            "arm/v7",  # platform spec
-            "arm32v7/",  # image prefix
-          ]
-          - [
-            "arm32v6",  # variant name
-            "arm/v6",  # platform spec
-            "arm32v6/",  # image prefix
-          ]
-          - [
-            "arm32v5",  # variant name
-            "arm/v5",  # platform spec
-            "arm32v5/",  # image prefix
-          ]
-    runs-on: ubuntu-22.04
-    needs: [ get_version, build_linux, build_src, build_macos, build_windows ]
-    defaults:
-      run:
-        shell: bash
-
-    steps:
-
-      - name: Make folder for compatibility
-        run: |
-          mkdir compatibility
-
-      - name: Download artifacts
-        uses: actions/download-artifact@v3
-        with:
-          name: icloudpd-${{needs.get_version.outputs.icloudpd_version}}-artifacts
-          path: |
-            dist
-
-      - name: Set up QEMU
-        if: matrix.prop[1] != 'amd64' && matrix.prop[1] != '386'
-        uses: docker/setup-qemu-action@v2
-
-      - name: Run test for ${{ matrix.prop[2] }}${{ matrix.image[1] }} on ${{ matrix.prop[1] }}
-        id: run_test
-        uses: addnab/docker-run-action@v3
-        continue-on-error: true
-        with:
-          image: ${{ matrix.prop[2] }}${{ matrix.image[1] }}
-          shell: bash
-          options: -v ${{ github.workspace }}:/work --platform linux/${{ matrix.prop[1] }}
-          run: >
-            echo "install default python..." &&
-            apk update && apk add python3 &&
-            echo "create venv and active..." &&
-            cd /work &&
-            python3 -m venv .venv &&
-            . .venv/bin/activate &&
-            echo "install icloudpd..." &&
-            pip3 install --disable-pip-version-check --find-links /work/dist icloudpd==${{needs.get_version.outputs.icloudpd_version}} &&
-            echo "test icloud..." &&
-            icloud -h &&
-            echo "test icloudpd..." &&
-            icloudpd --version &&
-            echo "check if src..." &&
-            (pip3 list --disable-pip-version-check | grep keyring | head -n 1 > /work/compatibility/pip.${{ matrix.image[0] }}.${{ matrix.prop[0] }}.pass)
-          # touch /work/compatibility/pip.${{ matrix.image[0] }}.${{ matrix.prop[0] }}.pass
-
-      - name: Record failure for ${{ matrix.prop[2] }}${{ matrix.image[1] }} on ${{ matrix.prop[1] }}
-        if: ${{ steps.run_test.outcome == 'failure' }} 
-        run: |
-          touch compatibility/pip.${{ matrix.image[0] }}.${{ matrix.prop[0] }}.fail
-
-      - name: Upload compatibility result
-        uses: actions/upload-artifact@v3
-        with:
-          name: icloudpd-${{needs.get_version.outputs.icloudpd_version}}-compatibility
-          if-no-files-found: error
-          path: |
-            compatibility/*
-
-  compatibility_nonlinux_pip:
-    name: "PIP on ${{ matrix.os }} on amd64 platform"
-    strategy: 
-      fail-fast: false
-      matrix: 
-        os: [ macos-11, macos-12, windows-2019, windows-2022 ]
-    runs-on: ${{ matrix.os }}
-    needs: [ get_version, build_macos, build_windows, build_linux, build_src ]
-
-    steps:
-
-      - name: Make folder for compatibility
-        run: |
-          mkdir compatibility
-
-      - name: Download artifacts
-        uses: actions/download-artifact@v3
-        with:
-          name: icloudpd-${{needs.get_version.outputs.icloudpd_version}}-artifacts
-          path: |
-            dist
-
-      - name: Run test for ${{ matrix.os }} on amd64
-        id: run_test
-        continue-on-error: true
-        run: >
-          pip3 install --disable-pip-version-check --find-links dist icloudpd==${{needs.get_version.outputs.icloudpd_version}} &&
-          icloud --help &&
-          icloudpd --version &&
-          touch compatibility/pip.${{ matrix.os }}.amd64.pass
-
-        # &&
-        # echo "check if src..."  &&
-        # pip3 list --disable-pip-version-check | grep keyring | head -n 1 > compatibility/pip.${{ matrix.os }}.amd64.pass
-
-      - name: Record failure for ${{ matrix.os }} on amd64
-        if: ${{ steps.run_test.outcome == 'failure' }} 
-        run: |
-          touch compatibility/pip.${{ matrix.image[0] }}.${{ matrix.prop[0] }}.fail
-
-      - name: Upload compatibility result
-        uses: actions/upload-artifact@v3
-        with:
-          name: icloudpd-${{needs.get_version.outputs.icloudpd_version}}-compatibility
-          if-no-files-found: error
-          path: |
-            compatibility/*
-
-  compatibility_report:
-    name: "Build Compatibility Report"
-
-    runs-on: ubuntu-22.04
-    needs: [ get_version, compatibility_nonlinux_pip, compatibility_linux_pip_apt, compatibility_linux_pip_apk ]
-    defaults:
-      run:
-        shell: bash
-
-    steps:
-
-      - name: Checkout code
-        uses: actions/checkout@v3
-
-      - name: Set up Python 3.12
-        uses: actions/setup-python@v4
-        with:
-          python-version: '3.12'
-    
-      - name: Make folder for artifacts
-        run: |
-          mkdir dist
-
-      - name: Download compatibility results
-        uses: actions/download-artifact@v3
-        with:
-          name: icloudpd-${{needs.get_version.outputs.icloudpd_version}}-compatibility
-          path: |
-            compatibility
-
-      - name: Compile compatibility Report
-        run: |
-          echo "debugging report..."
-          scripts/compile_compatibility compatibility
-          echo "save report..."
-          scripts/compile_compatibility compatibility > dist/compatibility-${{needs.get_version.outputs.icloudpd_version}}.md
-
-      - name: Upload compatibility report
-        uses: actions/upload-artifact@v3
-        with:
-          name: icloudpd-${{needs.get_version.outputs.icloudpd_version}}-artifacts
-          if-no-files-found: error
-          path: |
-            dist/*
+# This workflow will install Python dependencies, run tests and lint with a single version of Python
+# For more information see: https://help.github.com/actions/language-and-framework-guides/using-python-with-github-actions
+
+name: Quality Checks
+
+on:
+  push:
+    branches:
+      - '**'
+  pull_request:
+    # branches: [ master ]
+  workflow_dispatch:
+
+jobs:
+
+  lint:
+    runs-on: ubuntu-20.04
+    strategy:
+      matrix:
+        python-version: [3.8, 3.9, '3.10', 3.11, 3.12]
+    steps:
+    - uses: actions/checkout@v3
+    - name: Set up Python ${{ matrix.python-version }}
+      uses: actions/setup-python@v4
+      with:
+        python-version: ${{ matrix.python-version }}
+    - name: Install Test dependencies
+      run: |
+        pip3 install --disable-pip-version-check -e .[test]
+
+    - name: Lint
+      run: |
+        scripts/lint
+
+  type_check: 
+    runs-on: ubuntu-20.04
+    strategy: 
+      matrix: 
+        python-version: [3.8, 3.9, '3.10', 3.11, 3.12]
+    steps: 
+    - uses: actions/checkout@v3 
+    - name: Set up Python ${{ matrix.python-version }} 
+      uses: actions/setup-python@v4 
+      with: 
+        python-version: ${{ matrix.python-version }} 
+        cache: 'pip' 
+    - name: Install Test dependencies 
+      run: | 
+        pip3 install --disable-pip-version-check -e .[test] 
+    - name: Type Check 
+      run: | 
+        scripts/type_check 
+
+  test: 
+    runs-on: ubuntu-20.04
+    strategy: 
+      matrix: 
+        python-version: [3.8, 3.9, '3.10', 3.11, 3.12]
+    steps: 
+    - uses: actions/checkout@v3 
+    - name: Set up Python ${{ matrix.python-version }} 
+      uses: actions/setup-python@v4 
+      with: 
+        python-version: ${{ matrix.python-version }} 
+        cache: 'pip' 
+    - name: Install Test dependencies 
+      run: | 
+        pip3 install --disable-pip-version-check -e .[test] 
+ 
+    - name: Test
+      run: |
+        scripts/test
+
+  get_version:
+    runs-on: ubuntu-22.04
+    steps:
+    - uses: actions/checkout@v3
+
+    - name: Retrieve version and Changelog
+      id: get_version
+      run: |
+        echo icloudpd_version=$(cat pyproject.toml | grep version= | cut -d'"' -f 2) >> $GITHUB_OUTPUT
+        echo 'icloudpd_changelog<<EOF' >> $GITHUB_OUTPUT
+        scripts/extract_releasenotes CHANGELOG.md >> $GITHUB_OUTPUT
+        echo 'EOF' >> $GITHUB_OUTPUT
+
+    - name: Log version and Changelog
+      run: |
+        echo "icloudpd_version=${{steps.get_version.outputs.icloudpd_version}}"
+        echo "icloudpd_changelog=${{steps.get_version.outputs.icloudpd_changelog}}"
+
+    outputs:
+      icloudpd_version: ${{steps.get_version.outputs.icloudpd_version}}
+      icloudpd_changelog: ${{steps.get_version.outputs.icloudpd_changelog}}
+
+  build_src:
+    runs-on: ubuntu-22.04
+    needs: [get_version]
+    defaults:
+      run:
+        shell: bash
+
+    steps:
+    - uses: actions/checkout@v3
+
+    - name: Set up Python 3.12
+      uses: actions/setup-python@v4
+      with:
+        python-version: '3.12'
+    
+    - name: Install Dev dependencies
+      run: |
+        pip3 install --disable-pip-version-check -e .[dev]
+
+    - name: Build Python Wheel
+      run: |
+        scripts/build
+
+    - name: Upload artifacts
+      uses: actions/upload-artifact@v3
+      with:
+        name: icloudpd-${{needs.get_version.outputs.icloudpd_version}}-artifacts
+        if-no-files-found: error
+        path: |
+          dist/icloud*.whl
+
+  build_linux:
+    runs-on: ubuntu-22.04
+    needs: [get_version]
+    strategy:
+      fail-fast: false
+      matrix:
+        BUILD_PROP:
+        # https://doc.rust-lang.org/nightly/rustc/platform-support.html
+          - [
+              "amd64",
+              "x86_64-unknown-linux-gnu",
+          ]
+          - [
+              "arm64",
+              "aarch64-unknown-linux-gnu",
+          ]
+          - [
+              "386",
+              "i686-unknown-linux-gnu",
+          ]
+          - [
+              "arm/v7",
+              "armv7-unknown-linux-gnueabihf",
+          ]
+          - [
+              "arm/v6",
+              "arm-unknown-linux-gnueabi",
+          ]
+          - [
+              "arm/v5",
+              "arm-unknown-linux-gnueabi",
+          ]
+    env:
+      PLATFORM: ${{ matrix.BUILD_PROP[0] }}
+      TOOLCHAIN_NAME: ${{ matrix.BUILD_PROP[1] }}
+    
+    name: Build Linux Binary for "${{ matrix.BUILD_PROP[0] }}"
+    defaults:
+      run:
+        shell: bash
+
+    steps:
+    - uses: actions/checkout@v3
+
+    - name: Set up QEMU
+      if: matrix.BUILD_PROP[0] != 'amd64' && matrix.BUILD_PROP[0] != '386'
+      uses: docker/setup-qemu-action@v2
+
+    - name: Build Linux for ${{ matrix.BUILD_PROP[0] }}
+      uses: addnab/docker-run-action@v3
+      with:
+        image: python:3.12
+        options: -v ${{ github.workspace }}:/work --entrypoint /bin/sh --platform linux/${{ matrix.BUILD_PROP[0] }}
+        run: |
+          echo "install os pkgs..."
+          apt-get update -y && apt-get install -y patchelf musl-tools build-essential libssl-dev libffi-dev python3-dev
+          echo "install rustup..." 
+          curl --proto '=https' --tlsv1.2 -sSf https://sh.rustup.rs | sh -s -- -y --profile minimal --default-host ${{ matrix.BUILD_PROP[1] }}
+          . "$HOME/.cargo/env" 
+          echo "create venv and active..."
+          cd /work
+          python3 -m venv .venv
+          . .venv/bin/activate
+          echo "install deps..."
+          pip3 install -e .[dev,devlinux]
+          echo "install staticx..."
+          BOOTLOADER_CC=musl-gcc pip3 install https://files.pythonhosted.org/packages/69/a7/993fa7a40179d36b328a212cf061a43876055ee3568e478e76aa7793ceb5/staticx-0.14.1.tar.gz
+          echo "build binary..."
+          scripts/build_bin_linux ${{needs.get_version.outputs.icloudpd_version}}
+          echo "build binary dist..."
+          scripts/build_binary_dist_linux ${{needs.get_version.outputs.icloudpd_version}}
+    
+    - name: Upload artifacts
+      uses: actions/upload-artifact@v3
+      with:
+        name: icloudpd-${{needs.get_version.outputs.icloudpd_version}}-artifacts
+        if-no-files-found: error
+        path: |
+          dist/icloud*
+
+  build_macos:
+    # earliest possible mac for better compatibility
+    runs-on: macos-11
+    needs: [get_version]
+    defaults:
+      run:
+        shell: bash
+
+    steps:
+    - uses: actions/checkout@v3
+
+    - name: Set up Python 3.12
+      uses: actions/setup-python@v4
+      with:
+        python-version: '3.12'
+    
+    - name: Install Dev dependencies
+      run: |
+        pip3 install --disable-pip-version-check -e .[dev]
+
+    - name: Build Release Executables
+      run: |
+        scripts/build_bin_macos ${{needs.get_version.outputs.icloudpd_version}} amd64
+
+    - name: Build Python Binary Wheel
+      run: |
+        scripts/build_binary_dist_macos ${{needs.get_version.outputs.icloudpd_version}}
+
+    - name: Upload artifacts
+      uses: actions/upload-artifact@v3
+      with:
+        name: icloudpd-${{needs.get_version.outputs.icloudpd_version}}-artifacts
+        if-no-files-found: error
+        path: |
+          dist/icloud*
+
+  build_windows:
+    # earliest possible mac for better compatibility
+    runs-on: windows-2019
+    needs: [get_version]
+    defaults:
+      run:
+        shell: bash
+
+    steps:
+    - uses: actions/checkout@v3
+
+    - name: Set up Python 3.12
+      uses: actions/setup-python@v4
+      with:
+        python-version: '3.12'
+    
+    - name: Install Dev dependencies
+      run: |
+        pip3 install --disable-pip-version-check -e .[dev]
+
+    - name: Build Release Executables
+      run: |
+        scripts/build_bin_windows ${{needs.get_version.outputs.icloudpd_version}} amd64
+
+    - name: Build Python Binary Wheel
+      run: |
+        scripts/build_binary_dist_windows ${{needs.get_version.outputs.icloudpd_version}}
+
+    - name: Upload artifacts
+      uses: actions/upload-artifact@v3
+      with:
+        name: icloudpd-${{needs.get_version.outputs.icloudpd_version}}-artifacts
+        if-no-files-found: error
+        path: |
+          dist/icloud*
+
+  build_docker:
+    runs-on: ubuntu-22.04
+    needs: [get_version]
+
+    steps:
+    - uses: actions/checkout@v3
+
+    - name: Set up QEMU
+      uses: docker/setup-qemu-action@v2
+
+    - name: Set up Docker Buildx
+      uses: docker/setup-buildx-action@v2
+
+    - name: Build Release Docker
+      uses: docker/build-push-action@v3
+      with:
+        context: .
+        file: ./Dockerfile
+        platforms: linux/amd64
+        push: false
+        tags: |
+          icloudpd/icloudpd:latest
+          icloudpd/icloudpd:${{needs.get_version.outputs.icloudpd_version}}
+
+  build_npm:
+    runs-on: ubuntu-22.04
+    needs: [get_version,build_linux,build_macos,build_windows]
+    steps:
+      - name: Checkout code
+        uses: actions/checkout@v3
+
+      - name: Setup Node
+        uses: actions/setup-node@v3
+        with:
+          node-version: '16.x'
+          registry-url: 'https://registry.npmjs.org'
+
+      - name: Download artifacts
+        uses: actions/download-artifact@v3
+        with:
+          name: icloudpd-${{needs.get_version.outputs.icloudpd_version}}-artifacts
+          path: |
+            dist
+
+      - name: Build Package
+        run: |
+          scripts/build_npm ${{needs.get_version.outputs.icloudpd_version}}
+
+      - name: Publish NPM (Dry-run)
+        run: |
+          npm publish dist/npm/@icloudpd/linux-x64 --access public --dry-run=true
+          npm publish dist/npm/@icloudpd/win32-x64 --access public --dry-run=true
+          npm publish dist/npm/@icloudpd/darwin-x64 --access public --dry-run=true
+          npm publish dist/npm/@icloudpd/darwin-arm64 --access public --dry-run=true
+          npm publish dist/npm/icloudpd --access public --dry-run=true
+        env:
+          NODE_AUTH_TOKEN: ${{ secrets.NPM_TOKEN }}
+
+  compatibility_linux_pip_apt:
+    name: "PIP on ${{ matrix.image[1] }} on linux/${{ matrix.prop[1] }} platform APT"
+    strategy: 
+      fail-fast: false
+      matrix:
+        image: 
+          - [ 
+            "python3_12", #variant name
+            "python:3.12", #image
+            ] 
+          - [ 
+            "debian_6_squeeze", #variant name
+            "debian:squeeze", #image
+            ] 
+          - [ 
+            "debian_7_wheezy", #variant name
+            "debian:wheezy", #image
+            ] 
+          - [ 
+            "debian_8_jessie", #variant name
+            "debian:jessie", #image
+            ] 
+          - [ 
+            "debian_9_stretch", #variant name
+            "debian:stretch", #image
+            ] 
+          - [ 
+            "debian_10_buster", #variant name
+            "debian:buster", #image
+            ] 
+          - [ 
+            "debian_11_bullseye", #variant name
+            "debian:bullseye", #image
+            ] 
+          - [ 
+            "debian_12_bookworm", #variant name
+            "debian:bookworm", #image
+            ] 
+          - [ 
+            "ubuntu_12_precise", #variant name
+            "ubuntu:precise", #image
+            ] 
+          - [ 
+            "ubuntu_14_trusty", #variant name
+            "ubuntu:trusty", #image
+            ] 
+          - [ 
+            "ubuntu_16_xenial", #variant name
+            "ubuntu:xenial", #image
+            ] 
+          - [ 
+            "ubuntu_18_bionic", #variant name
+            "ubuntu:bionic", #image
+            ] 
+          - [ 
+            "ubuntu_20_focal", #variant name
+            "ubuntu:focal", #image
+            ] 
+          - [ 
+            "ubuntu_22_jammy", #variant name
+            "ubuntu:jammy", #image
+            ] 
+        prop: 
+          - [
+            "amd64",  # variant name
+            "amd64",  # platform spec
+            "",  # image prefix
+          ]
+          - [
+            "i386",  # variant name
+            "i386",  # platform spec
+            "i386/",  # image prefix
+          ]
+          - [
+            "arm64",  # variant name
+            "arm64",  # platform spec
+            "",  # image prefix
+          ]
+          - [
+            "arm32v7",  # variant name
+            "arm/v7",  # platform spec
+            "arm32v7/",  # image prefix
+          ]
+          - [
+            "arm32v6",  # variant name
+            "arm/v6",  # platform spec
+            "arm32v6/",  # image prefix
+          ]
+          - [
+            "arm32v5",  # variant name
+            "arm/v5",  # platform spec
+            "arm32v5/",  # image prefix
+          ]
+    runs-on: ubuntu-22.04
+    needs: [ get_version, build_linux, build_src, build_macos, build_windows ]
+    defaults:
+      run:
+        shell: bash
+
+    steps:
+
+      - name: Make folder for compatibility
+        run: |
+          mkdir compatibility
+
+      - name: Download artifacts
+        uses: actions/download-artifact@v3
+        with:
+          name: icloudpd-${{needs.get_version.outputs.icloudpd_version}}-artifacts
+          path: |
+            dist
+
+      - name: Set up QEMU
+        if: matrix.prop[1] != 'amd64' && matrix.prop[1] != '386'
+        uses: docker/setup-qemu-action@v2
+
+      - name: Run test for ${{ matrix.prop[2] }}${{ matrix.image[1] }} on ${{ matrix.prop[1] }}
+        id: run_test
+        uses: addnab/docker-run-action@v3
+        continue-on-error: true
+        with:
+          image: ${{ matrix.prop[2] }}${{ matrix.image[1] }}
+          shell: bash
+          options: -v ${{ github.workspace }}:/work --platform linux/${{ matrix.prop[1] }}
+          run: >
+            echo "install default python..." &&
+            apt-get update -y && apt-get install -y python3 python3-venv &&
+            echo "create venv and active..." &&
+            cd /work &&
+            python3 -m venv .venv &&
+            . .venv/bin/activate &&
+            echo "install icloudpd..." &&
+            pip3 install --disable-pip-version-check --find-links /work/dist icloudpd==${{needs.get_version.outputs.icloudpd_version}} &&
+            echo "test icloud..." &&
+            icloud -h &&
+            echo "test icloudpd..." &&
+            icloudpd --version &&
+            echo "check if src..." &&
+            (pip3 list --disable-pip-version-check | grep keyring | head -n 1 > /work/compatibility/pip.${{ matrix.image[0] }}.${{ matrix.prop[0] }}.pass)
+
+          # touch /work/compatibility/pip.${{ matrix.image[0] }}.${{ matrix.prop[0] }}.pass
+
+      - name: Record failure for ${{ matrix.prop[2] }}${{ matrix.image[1] }} on ${{ matrix.prop[1] }}
+        if: ${{ steps.run_test.outcome == 'failure' }} 
+        run: |
+          touch compatibility/pip.${{ matrix.image[0] }}.${{ matrix.prop[0] }}.fail
+
+      - name: Upload compatibility result
+        uses: actions/upload-artifact@v3
+        with:
+          name: icloudpd-${{needs.get_version.outputs.icloudpd_version}}-compatibility
+          if-no-files-found: error
+          path: |
+            compatibility/*
+
+  compatibility_linux_pip_apk:
+    name: "PIP on ${{ matrix.image[1] }} on linux/${{ matrix.prop[1] }} platform APK"
+    strategy: 
+      fail-fast: false
+      matrix:
+        image: 
+          - [ 
+            "python3_12_alpine3_18", #variant name
+            "python:3.12-alpine3.18", #image
+            ] 
+          - [ 
+            "alpine_3_19", #variant name
+            "alpine:3.19", #image
+            ] 
+          - [ 
+            "alpine_3_18", #variant name
+            "alpine:3.18", #image
+            ] 
+          - [ 
+            "alpine_3_17", #variant name
+            "alpine:3.17", #image
+            ] 
+          - [ 
+            "alpine_3_16", #variant name
+            "alpine:3.16", #image
+            ] 
+          - [ 
+            "alpine_3_15", #variant name
+            "alpine:3.15", #image
+            ] 
+          - [ 
+            "alpine_3_14", #variant name
+            "alpine:3.14", #image
+            ] 
+          - [ 
+            "alpine_3_13", #variant name
+            "alpine:3.13", #image
+            ] 
+          - [ 
+            "alpine_3_12", #variant name
+            "alpine:3.12", #image
+            ] 
+          - [ 
+            "alpine_3_11", #variant name
+            "alpine:3.11", #image
+            ] 
+          - [ 
+            "alpine_3_10", #variant name
+            "alpine:3.10", #image
+            ] 
+        prop: 
+          - [
+            "amd64",  # variant name
+            "amd64",  # platform spec
+            "",  # image prefix
+          ]
+          - [
+            "i386",  # variant name
+            "i386",  # platform spec
+            "i386/",  # image prefix
+          ]
+          - [
+            "arm64",  # variant name
+            "arm64",  # platform spec
+            "",  # image prefix
+          ]
+          - [
+            "arm32v7",  # variant name
+            "arm/v7",  # platform spec
+            "arm32v7/",  # image prefix
+          ]
+          - [
+            "arm32v6",  # variant name
+            "arm/v6",  # platform spec
+            "arm32v6/",  # image prefix
+          ]
+          - [
+            "arm32v5",  # variant name
+            "arm/v5",  # platform spec
+            "arm32v5/",  # image prefix
+          ]
+    runs-on: ubuntu-22.04
+    needs: [ get_version, build_linux, build_src, build_macos, build_windows ]
+    defaults:
+      run:
+        shell: bash
+
+    steps:
+
+      - name: Make folder for compatibility
+        run: |
+          mkdir compatibility
+
+      - name: Download artifacts
+        uses: actions/download-artifact@v3
+        with:
+          name: icloudpd-${{needs.get_version.outputs.icloudpd_version}}-artifacts
+          path: |
+            dist
+
+      - name: Set up QEMU
+        if: matrix.prop[1] != 'amd64' && matrix.prop[1] != '386'
+        uses: docker/setup-qemu-action@v2
+
+      - name: Run test for ${{ matrix.prop[2] }}${{ matrix.image[1] }} on ${{ matrix.prop[1] }}
+        id: run_test
+        uses: addnab/docker-run-action@v3
+        continue-on-error: true
+        with:
+          image: ${{ matrix.prop[2] }}${{ matrix.image[1] }}
+          shell: bash
+          options: -v ${{ github.workspace }}:/work --platform linux/${{ matrix.prop[1] }}
+          run: >
+            echo "install default python..." &&
+            apk update && apk add python3 &&
+            echo "create venv and active..." &&
+            cd /work &&
+            python3 -m venv .venv &&
+            . .venv/bin/activate &&
+            echo "install icloudpd..." &&
+            pip3 install --disable-pip-version-check --find-links /work/dist icloudpd==${{needs.get_version.outputs.icloudpd_version}} &&
+            echo "test icloud..." &&
+            icloud -h &&
+            echo "test icloudpd..." &&
+            icloudpd --version &&
+            echo "check if src..." &&
+            (pip3 list --disable-pip-version-check | grep keyring | head -n 1 > /work/compatibility/pip.${{ matrix.image[0] }}.${{ matrix.prop[0] }}.pass)
+          # touch /work/compatibility/pip.${{ matrix.image[0] }}.${{ matrix.prop[0] }}.pass
+
+      - name: Record failure for ${{ matrix.prop[2] }}${{ matrix.image[1] }} on ${{ matrix.prop[1] }}
+        if: ${{ steps.run_test.outcome == 'failure' }} 
+        run: |
+          touch compatibility/pip.${{ matrix.image[0] }}.${{ matrix.prop[0] }}.fail
+
+      - name: Upload compatibility result
+        uses: actions/upload-artifact@v3
+        with:
+          name: icloudpd-${{needs.get_version.outputs.icloudpd_version}}-compatibility
+          if-no-files-found: error
+          path: |
+            compatibility/*
+
+  compatibility_nonlinux_pip:
+    name: "PIP on ${{ matrix.os }} on amd64 platform"
+    strategy: 
+      fail-fast: false
+      matrix: 
+        os: [ macos-11, macos-12, windows-2019, windows-2022 ]
+    runs-on: ${{ matrix.os }}
+    needs: [ get_version, build_macos, build_windows, build_linux, build_src ]
+
+    steps:
+
+      - name: Make folder for compatibility
+        run: |
+          mkdir compatibility
+
+      - name: Download artifacts
+        uses: actions/download-artifact@v3
+        with:
+          name: icloudpd-${{needs.get_version.outputs.icloudpd_version}}-artifacts
+          path: |
+            dist
+
+      - name: Run test for ${{ matrix.os }} on amd64
+        id: run_test
+        continue-on-error: true
+        run: >
+          pip3 install --disable-pip-version-check --find-links dist icloudpd==${{needs.get_version.outputs.icloudpd_version}} &&
+          icloud --help &&
+          icloudpd --version &&
+          touch compatibility/pip.${{ matrix.os }}.amd64.pass
+
+        # &&
+        # echo "check if src..."  &&
+        # pip3 list --disable-pip-version-check | grep keyring | head -n 1 > compatibility/pip.${{ matrix.os }}.amd64.pass
+
+      - name: Record failure for ${{ matrix.os }} on amd64
+        if: ${{ steps.run_test.outcome == 'failure' }} 
+        run: |
+          touch compatibility/pip.${{ matrix.image[0] }}.${{ matrix.prop[0] }}.fail
+
+      - name: Upload compatibility result
+        uses: actions/upload-artifact@v3
+        with:
+          name: icloudpd-${{needs.get_version.outputs.icloudpd_version}}-compatibility
+          if-no-files-found: error
+          path: |
+            compatibility/*
+
+  compatibility_report:
+    name: "Build Compatibility Report"
+
+    runs-on: ubuntu-22.04
+    needs: [ get_version, compatibility_nonlinux_pip, compatibility_linux_pip_apt, compatibility_linux_pip_apk ]
+    defaults:
+      run:
+        shell: bash
+
+    steps:
+
+      - name: Checkout code
+        uses: actions/checkout@v3
+
+      - name: Set up Python 3.12
+        uses: actions/setup-python@v4
+        with:
+          python-version: '3.12'
+    
+      - name: Make folder for artifacts
+        run: |
+          mkdir dist
+
+      - name: Download compatibility results
+        uses: actions/download-artifact@v3
+        with:
+          name: icloudpd-${{needs.get_version.outputs.icloudpd_version}}-compatibility
+          path: |
+            compatibility
+
+      - name: Compile compatibility Report
+        run: |
+          echo "debugging report..."
+          scripts/compile_compatibility compatibility
+          echo "save report..."
+          scripts/compile_compatibility compatibility > dist/compatibility-${{needs.get_version.outputs.icloudpd_version}}.md
+
+      - name: Upload compatibility report
+        uses: actions/upload-artifact@v3
+        with:
+          name: icloudpd-${{needs.get_version.outputs.icloudpd_version}}-artifacts
+          if-no-files-found: error
+          path: |
+            dist/*
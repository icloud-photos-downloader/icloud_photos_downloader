--- conflicted
+++ resolved
@@ -1,109 +1,3 @@
-<<<<<<< HEAD
-on:
-  push:
-    # Sequence of patterns matched against refs/tags
-    tags:
-      - 'v*' # Push events to matching v*, i.e. v1.0, v20.15.10
-
-name: Create Release
-
-jobs:
-  build:
-    name: Create Release
-    runs-on: ubuntu-latest
-    steps:
-      - name: Checkout code
-        uses: actions/checkout@v2
-      - name: Retrieve version and Changelog
-        run: |
-          echo ICLOUDPD_VERSION=$(cat setup.py | grep version= | cut -d'"' -f 2) >> $GITHUB_ENV
-          echo "::debug::${{env.ICLOUDPD_VERSION}}"
-          echo 'ICLOUDPD_CHANGELOG<<EOF' >> $GITHUB_ENV
-          scripts/extract_releasenotes CHANGELOG.md >> $GITHUB_ENV
-          echo 'EOF' >> $GITHUB_ENV
-          echo "::debug::${{env.ICLOUDPD_CHANGELOG}}"
-      - name: Install dependencies
-        # check if the tag matches the version in setup.py
-        if: endsWith(github.ref, env.ICLOUDPD_VERSION)
-        run: |
-          python3 -m pip install --upgrade pip
-          python3 -m pip install setuptools
-          # this section should be updated. p.e. wheel is installed too late.
-          # this leads to unnecessary warnings
-          scripts/install_deps
-      - name: Build and publish
-        if: endsWith(github.ref, env.ICLOUDPD_VERSION)
-        env:
-          TWINE_USERNAME: ${{ secrets.PYPI_USERNAME }}
-          TWINE_PASSWORD: ${{ secrets.PYPI_PASSWORD }}
-        run: |
-          python3 setup.py bdist_wheel --universal
-          echo ICLOUDPD_ASSET_PATH=$(find dist -name '*whl') >> $GITHUB_ENV
-          echo "::debug::${{env.ICLOUDPD_ASSET_PATH}}"
-          echo ICLOUDPD_ASSET_NAME=$(basename $(find dist -name '*whl')) >> $GITHUB_ENV
-          # Variable not read correctly?!
-          #echo ICLOUDPD_ASSET_NAME=$(basename ${{env.ICLOUDPD_ASSET_PATH}}) >> $GITHUB_ENV
-          echo "::debug::${{env.ICLOUDPD_ASSET_NAME}}"
-          python3 -m twine upload dist/*
-          #python3 -m twine upload --repository testpypi dist/*
-          # todo: put repo in github secret for flexibility
-      - name: Create Release
-        if: endsWith(github.ref, env.ICLOUDPD_VERSION)
-        id: create_release
-        uses: actions/create-release@v1
-        env:
-          GITHUB_TOKEN: ${{ secrets.GITHUB_TOKEN }} # This token is provided by Actions, you do not need to create your own token
-        with:
-          tag_name: ${{ github.ref }}
-          release_name: Release ${{ github.ref }}
-          body: ${{ env.ICLOUDPD_CHANGELOG }}
-          draft: false
-          prerelease: false
-      - name: Upload Release Asset
-        if: endsWith(github.ref, env.ICLOUDPD_VERSION)
-        id: upload-release-asset
-        uses: actions/upload-release-asset@v1
-        env:
-          GITHUB_TOKEN: ${{ secrets.GITHUB_TOKEN }}
-        with:
-          upload_url: ${{ steps.create_release.outputs.upload_url }} # This pulls from the CREATE RELEASE step above, referencing its ID to get its outputs object, which include a `upload_url`. See this blog post for more info: https://jasonet.co/posts/new-features-of-github-actions/#passing-data-to-future-steps
-          asset_path: ${{env.ICLOUDPD_ASSET_PATH}}
-          asset_name: ${{env.ICLOUDPD_ASSET_NAME}}
-          asset_content_type: application/zip
-      - name: Set up QEMU
-        if: endsWith(github.ref, env.ICLOUDPD_VERSION)
-        uses: docker/setup-qemu-action@v1
-      - name: Set up Docker Buildx
-        if: endsWith(github.ref, env.ICLOUDPD_VERSION)
-        uses: docker/setup-buildx-action@v1
-      -
-        name: Builder instance name
-        run: echo ${{ steps.buildx.outputs.name }}
-      -
-        name: Available platforms
-        run: echo ${{ steps.buildx.outputs.platforms }}
-      - name: Login to DockerHub
-        if: endsWith(github.ref, env.ICLOUDPD_VERSION)
-        uses: docker/login-action@v1
-        with:
-          username: ${{ secrets.DOCKERHUB_USERNAME }}
-          password: ${{ secrets.DOCKERHUB_PASSWORD }}
-      - name: Build and push
-        if: endsWith(github.ref, env.ICLOUDPD_VERSION)
-        env:
-          ICLOUDPD_VERSION: ${{env.ICLOUDPD_VERSION}}
-        uses: docker/build-push-action@v2
-        with:
-          context: .
-          file: ./Dockerfile.release
-          platforms: linux/amd64,linux/arm64,linux/386
-          push: true
-          tags: |
-            icloudpd/icloudpd:latest
-            icloudpd/icloudpd:${{env.ICLOUDPD_VERSION}}
-          build-args: |
-            ICLOUDPD_VERSION=${{env.ICLOUDPD_VERSION}}
-=======
 on:
   push:
     # Sequence of patterns matched against refs/tags
@@ -208,4 +102,4 @@
             icloudpd/icloudpd:${{env.ICLOUDPD_VERSION}}
           build-args: |
             ICLOUDPD_VERSION=${{env.ICLOUDPD_VERSION}}
->>>>>>> 0e1f69bf
+            
# Change log

## Unreleased

- chore: bump min python version 3.9->3.10
<<<<<<< HEAD
- fix: iCloud clean up with `--keep-icloud-recent-days` does not respect `--skip-*` params [#1180](https://github.com/icloud-photos-downloader/icloud_photos_downloader/issues/1180) 
=======
- chore: replace build & test platform from retired windows-2019 to windows-2025
>>>>>>> 74539075

## 1.28.1 (2025-06-08)

- fix: UserWarning about obsoleted code [#1148](https://github.com/icloud-photos-downloader/icloud_photos_downloader/issues/1144) [#1142](https://github.com/icloud-photos-downloader/icloud_photos_downloader/issues/1148)

## 1.28.0 (2025-06-02)

- feat: `--skip-created-before` to limit assets by creation date [#466](https://github.com/icloud-photos-downloader/icloud_photos_downloader/issues/466) [#1111](https://github.com/icloud-photos-downloader/icloud_photos_downloader/issues/1111)
- bug: `--watch-with-interval` does not process updates from iCloud [#1144](https://github.com/icloud-photos-downloader/icloud_photos_downloader/issues/1144) [#1142](https://github.com/icloud-photos-downloader/icloud_photos_downloader/issues/1142)

## 1.27.5 (2025-05-08)

- fix: HEIF file extension [#1133](https://github.com/icloud-photos-downloader/icloud_photos_downloader/issues/1133)
- fix: fix ignored photos with --delete-after-download or --keep-icloud-recent-days [#616](https://github.com/icloud-photos-downloader/icloud_photos_downloader/issues/616)
- fix: timeout set to 30 seconds for HTTP requests [#793](https://github.com/icloud-photos-downloader/icloud_photos_downloader/issues/793)

## 1.27.4 (2025-04-15)

- fix: broken pypi publishing [#1105](https://github.com/icloud-photos-downloader/icloud_photos_downloader/issues/1105)

## 1.27.3 (2025-04-14)

- feature: the icloud email username is now included in the email about 2sa authentication failing, for when an installation is configured for multiple icloud accounts.

## 1.27.2 (2025-03-29)

- fix: dates prior 1970 do not work on non linux [#1045](https://github.com/icloud-photos-downloader/icloud_photos_downloader/issues/1045)

## 1.27.1 (2025-03-16)

- fix: disambiguate whole photo collection from the album with `All Photos` name [#1077](https://github.com/icloud-photos-downloader/icloud_photos_downloader/issues/1077)

## 1.27.0 (2025-02-22)

- feature: list and download from shared libraries for invitee [#947](https://github.com/icloud-photos-downloader/icloud_photos_downloader/issues/947)

## 1.26.1 (2025-01-23)

- fix: XMP metadata with plist in XML format causes crash [#1059](https://github.com/icloud-photos-downloader/icloud_photos_downloader/issues/1059)
- fix: missing 'isFavorite' in XMP metadata causes crash [#1058](https://github.com/icloud-photos-downloader/icloud_photos_downloader/issues/1058)
- fix: crash when downloading files with `--xmp-sidecar` caused by files having non-JSON adjustment data. [#1056](https://github.com/icloud-photos-downloader/icloud_photos_downloader/issues/1056)

## 1.26.0 (2025-01-13)

- feature: add `--keep-icloud-recent-days` parameter to keep photos newer than this many days in iCloud. Deletes the rest. [#1046](https://github.com/icloud-photos-downloader/icloud_photos_downloader/issues/1046)

## 1.25.1 (2024-12-28)

- chore: bump max/default python version 3.12->3.13
- chore: bump min python version 3.8->3.9
- fix: fallback to old raw password auth if srp auth fails [#975](https://github.com/icloud-photos-downloader/icloud_photos_downloader/issues/975)

## 1.25.0 (2024-12-03)

- fix: failed to authenticate for accounts with srp s2k_fo auth protocol [#975](https://github.com/icloud-photos-downloader/icloud_photos_downloader/issues/975)
- fix: failed to login non-2FA account for the first attempt [#1012](https://github.com/icloud-photos-downloader/icloud_photos_downloader/issues/1012)
- fix: log more information for authentication error [#1010](https://github.com/icloud-photos-downloader/icloud_photos_downloader/issues/1010)
- feature: add support for XMP files with `--xmp-sidecar` parameter [#448](https://github.com/icloud-photos-downloader/icloud_photos_downloader/issues/448), [#102](https://github.com/icloud-photos-downloader/icloud_photos_downloader/issues/102), [#789](https://github.com/icloud-photos-downloader/icloud_photos_downloader/issues/789)

## 1.24.4 (2024-11-18)

- fix: deprecate macos-12 [#1000](https://github.com/icloud-photos-downloader/icloud_photos_downloader/issues/1000)
- fix: sms MFA dropping leading zeros [#993](https://github.com/icloud-photos-downloader/icloud_photos_downloader/issues/993)

## 1.24.3 (2024-11-03)

- fix: crashes when no imagetype sent by Apple [ref](https://github.com/boredazfcuk/docker-icloudpd/issues/680)

## 1.24.2 (2024-11-02)

- fix: errors for accounts with salt started with zero byte [#975](https://github.com/icloud-photos-downloader/icloud_photos_downloader/issues/975)

## 1.24.1 (2024-10-28)

- fix: accounts without 2fa are supported [#959](https://github.com/icloud-photos-downloader/icloud_photos_downloader/issues/959)

## 1.24.0 (2024-10-25)

- fix: new AppleID auth with srp [#970](https://github.com/icloud-photos-downloader/icloud_photos_downloader/issues/970)
- feature: when ran without parameters, `icloudpd` shows help [#963](https://github.com/icloud-photos-downloader/icloud_photos_downloader/issues/963)
- fix: force_size should not skip subsequent sizes [#955](https://github.com/icloud-photos-downloader/icloud_photos_downloader/issues/955)

## 1.23.4 (2024-09-02)

- fix: support plain text encoding for filename in addition to base64 [ref](https://github.com/boredazfcuk/docker-icloudpd/issues/641)

## 1.23.3 (2024-09-01)

- more debug added for parsing filenameEnc [#935](https://github.com/icloud-photos-downloader/icloud_photos_downloader/issues/935) and [ref](https://github.com/boredazfcuk/docker-icloudpd/issues/641)

## 1.23.2 (2024-08-31)

- dump encoded filename in exception when there is an error in decoding it [#935](https://github.com/icloud-photos-downloader/icloud_photos_downloader/issues/935) and [ref](https://github.com/boredazfcuk/docker-icloudpd/issues/641)

## 1.23.1 (2024-08-22)

- fix: use a-z for sms mfa index to disambiguate with mfa code with leading zeros [#925](https://github.com/icloud-photos-downloader/icloud_photos_downloader/issues/925)
- fix: report proper error on bad `--folder-structure` value [#937](https://github.com/icloud-photos-downloader/icloud_photos_downloader/issues/937)

## 1.23.0 (2024-07-25)

- feature: update webui and allow to cancel and resume sync
- deprecate linux 386 and arm v6 support
- add linux musl builds

## 1.22.0 (2024-07-12)

- feature: support for using locale from OS with `--use-os-locale` flag [#897](https://github.com/icloud-photos-downloader/icloud_photos_downloader/issues/897)
- fix: swallow keyring errors [#871](https://github.com/icloud-photos-downloader/icloud_photos_downloader/issues/871)

## 1.21.0 (2024-07-05)

- feature: add webui for entering password with `--password-provider webui` parameter [#805](https://github.com/icloud-photos-downloader/icloud_photos_downloader/issues/805)
- feature: add webui for entering MFA code with `--mfa-provider webui` parameter [#805](https://github.com/icloud-photos-downloader/icloud_photos_downloader/issues/805)
- fix: allow MFA with leading zeros [ref](https://github.com/boredazfcuk/docker-icloudpd/issues/599)

## 1.20.4 (2024-06-30)

- fix: SMS MFA [#803](https://github.com/icloud-photos-downloader/icloud_photos_downloader/issues/803)

## 1.20.3 (2024-06-29)

- fix: release to PyPi [#883](https://github.com/icloud-photos-downloader/icloud_photos_downloader/issues/883)

## 1.20.2 (2024-06-28)

- fix: match SMS MFA to icloud.com behavior [#803](https://github.com/icloud-photos-downloader/icloud_photos_downloader/issues/803)

## 1.20.1 (2024-06-18)

- fix: keyring handling in `icloud` [#871](https://github.com/icloud-photos-downloader/icloud_photos_downloader/issues/871)

## 1.20.0 (2024-06-16)

- feature: customize choice and the order of checking for password with `--password-provider` parameter
- feature: support multiple file naming and de-deplication policies with `--file-match-policy` parameter. Rel to [#346](https://github.com/icloud-photos-downloader/icloud_photos_downloader/issues/346)

## 1.19.1 (2024-06-02)

- fix: KeyError alternative [#859](https://github.com/icloud-photos-downloader/icloud_photos_downloader/issues/859)

## 1.19.0 (2024-05-31)

- fix: release notes [#849](https://github.com/icloud-photos-downloader/icloud_photos_downloader/issues/849)
- fix: auto deletion when `--folder-structure` is set to `none` [#831](https://github.com/icloud-photos-downloader/icloud_photos_downloader/issues/831)
- fix: Apple/Adobe DNG raw photos are recognised as images [#662](https://github.com/icloud-photos-downloader/icloud_photos_downloader/issues/662)
- feature: support multiple `--size` parameter specifications in command line
- fix: file extensions for non-original version matching type of the asset in the version
- feature: support downloading adjusted files with `--size adjusted` parameter (portraits, edits, etc) with fallback to `original` [#769](https://github.com/icloud-photos-downloader/icloud_photos_downloader/issues/769) [#704](https://github.com/icloud-photos-downloader/icloud_photos_downloader/issues/704) [#350](https://github.com/icloud-photos-downloader/icloud_photos_downloader/issues/350) [#249](https://github.com/icloud-photos-downloader/icloud_photos_downloader/issues/249)
- feature: support for CR2,CR3,CRW,ARW,RAF,RW2,NRF,PEF,NEF,ORF raw image formats [#675](https://github.com/icloud-photos-downloader/icloud_photos_downloader/issues/675)
- feature: support `--size alternative` for alternative originals, e.g. raw+jpeg, with fallback to `original` [#675](https://github.com/icloud-photos-downloader/icloud_photos_downloader/issues/675)
- feature: add `--align-raw` param to treat raw in raw+jpeg as original, alternative (jpeg+raw), or as-is, default to as-is

## 1.18.0 (2024-05-27)

- feature: add parameter `--live-photo-mov-filename-policy` to control naming of video portion of live photos with default `suffix` for compatibility [#500](https://github.com/icloud-photos-downloader/icloud_photos_downloader/issues/500)
- feature: add parameter `--keep-unicode-in-filenames` with default `false` for compatibility [#845](https://github.com/icloud-photos-downloader/icloud_photos_downloader/issues/845)
- fix: avoid parsing json from empty responses [#837](https://github.com/icloud-photos-downloader/icloud_photos_downloader/issues/837)

## 1.17.7 (2024-05-25)

- fix: keyring exception [#841](https://github.com/icloud-photos-downloader/icloud_photos_downloader/issues/841)
- fix: delete iCloud asset in respective shared library [#802](https://github.com/icloud-photos-downloader/icloud_photos_downloader/issues/802)

## 1.17.6 (2024-05-23)

- fix: missing exception [#836](https://github.com/icloud-photos-downloader/icloud_photos_downloader/issues/836)

## 1.17.5 (2024-04-27)

- experimental: fix errors in npm packages
- fix: allow calls for trusted devices to fail silently [#819](https://github.com/icloud-photos-downloader/icloud_photos_downloader/issues/819)

## 1.17.4 (2024-04-10)

- fix: restore support for SMS MFA [#803](https://github.com/icloud-photos-downloader/icloud_photos_downloader/issues/803)

## 1.17.3 (2024-01-03)

- improve compatibility for diffeent platforms [#748](https://github.com/icloud-photos-downloader/icloud_photos_downloader/issues/748)

## 1.17.2 (2023-12-22)

- fix: module not found [#748](https://github.com/icloud-photos-downloader/icloud_photos_downloader/issues/748)

## 1.17.1 (2023-12-20)

- fix: main macos binary failing [#668](https://github.com/icloud-photos-downloader/icloud_photos_downloader/issues/668) [#700](https://github.com/icloud-photos-downloader/icloud_photos_downloader/issues/700)
- fix: debian glibc error [#741](https://github.com/icloud-photos-downloader/icloud_photos_downloader/issues/741)

## 1.17.0 (2023-12-19)

- fix: macos binary failing [#668](https://github.com/icloud-photos-downloader/icloud_photos_downloader/issues/668) [#700](https://github.com/icloud-photos-downloader/icloud_photos_downloader/issues/700)
- fix: 'Invalid email/password combination' exception due to recent iCloud changes [#729](https://github.com/icloud-photos-downloader/icloud_photos_downloader/issues/729)
- feature: `--auth-only` parameter to independently create/validate session tokens without listing/downloading photos
- feature: 2FA validation merged from `pyicloud`

## 1.16.3 (2023-12-04)

- fix: file date attribute [#714](https://github.com/icloud-photos-downloader/icloud_photos_downloader/issues/714)
- fix: `icloud --username` parameter reported as not an option [#719](https://github.com/icloud-photos-downloader/icloud_photos_downloader/issues/719)

## 1.16.2 (2023-09-30)

- fix: send logs to stdout [#697](https://github.com/icloud-photos-downloader/icloud_photos_downloader/issues/697)

## 1.16.1 (2023-09-27)

- fix: shared libraries throw INTERNAL_ERROR for some users [#690](https://github.com/icloud-photos-downloader/icloud_photos_downloader/issues/690)

## 1.16.0 (2023-09-25)

- feature: shared library support with `--list-libraries` and `--library` parameters [#455](https://github.com/icloud-photos-downloader/icloud_photos_downloader/issues/455), [#489](https://github.com/icloud-photos-downloader/icloud_photos_downloader/issues/489), [#678](https://github.com/icloud-photos-downloader/icloud_photos_downloader/issues/678)

## 1.15.1 (2023-07-16)

- fix: excessive logging for existing and deduplicated files
- fix: add missing docker platforms back

## 1.15.0 (2023-07-16)

- fix: logs when progress bar enabled
- feature: `--dry-run` parameter to run icloudpd without changes to local files and iCloud
- fix: pypi.org license and description

## 1.14.5 (2023-07-06)

- fix: pypi publishing for macos

## 1.14.4 (2023-07-06)

- fix: docker auth during publishing

## 1.14.3 (2023-07-06)

- add binary wheel without dependencies to pypi
- fix: remove tests from pypi distributions

## 1.14.2 (2023-07-03)

- fix: finite retry on unhandled errors during photo iteration [#642](https://github.com/icloud-photos-downloader/icloud_photos_downloader/issues/642)
- fix: retry on internal error during deletion [#615](https://github.com/icloud-photos-downloader/icloud_photos_downloader/issues/615)

## 1.14.1 (2023-07-02)

- fix: retry authN on session error during deletion [#647](https://github.com/icloud-photos-downloader/icloud_photos_downloader/issues/647)

## 1.14.0 (2023-07-01)

- fix: auto-delete date mismatch [#345](https://github.com/icloud-photos-downloader/icloud_photos_downloader/issues/345)
- fix: `--version` parameter

## 1.13.4 (2023-06-14)

- experimental: fix npm packaging

## 1.13.4 (2023-06-11)

- experimental: fix npm registry publishing

## 1.13.2 (2023-06-10)

- experimental: fix npm registry publishing

## 1.13.1 (2023-06-10)

- experimental: add support for distributing `icloudpd` with [npm](README_NPM.md) package manager

## 1.13.0 (2023-04-21)

- fix: only delete files successfully downloaded [#614](https://github.com/icloud-photos-downloader/icloud_photos_downloader/issues/614)

## 1.12.0 (2023-03-10)

- experimental: add macos binary [#551](https://github.com/icloud-photos-downloader/icloud_photos_downloader/issues/551)
- fix: add `icloud` script to the source distribution [#594](https://github.com/icloud-photos-downloader/icloud_photos_downloader/issues/594)

## 1.11.0 (2023-02-24)

- feature: add experimental mode for new cli

## 1.10.0 (2023-02-17)

- feature: add `--watch-with-interval` parameter [#568](https://github.com/icloud-photos-downloader/icloud_photos_downloader/issues/568)
- fix: allow spaces in filenames [#378](https://github.com/icloud-photos-downloader/icloud_photos_downloader/issues/378)
- feature: add `--notification-email-from` parameter [#496](https://github.com/icloud-photos-downloader/icloud_photos_downloader/issues/496)

## 1.9.0 (2023-02-10)

- fix: replace invalid chars in filenames with '_' [#378](https://github.com/icloud-photos-downloader/icloud_photos_downloader/issues/378)
- feature: add `--domain` parameter to support mainland China [#572](https://github.com/icloud-photos-downloader/icloud_photos_downloader/issues/572), [#545](https://github.com/icloud-photos-downloader/icloud_photos_downloader/issues/545)
- feature: add `linux/arm/v7` and `linux/arm/v6` docker image [#434](https://github.com/icloud-photos-downloader/icloud_photos_downloader/issues/434)

## 1.8.1 (2023-02-03)

- fix: avoid crash when downloading over legacy `-original` name [#338](https://github.com/icloud-photos-downloader/icloud_photos_downloader/issues/338)
- fix: remove mac binary unitl Apple signing is supported [#551](https://github.com/icloud-photos-downloader/icloud_photos_downloader/issues/551)
- fix: PyPI distribution [#549](https://github.com/icloud-photos-downloader/icloud_photos_downloader/issues/549)
- fix: keyring error [#539](https://github.com/icloud-photos-downloader/icloud_photos_downloader/issues/539)

## 1.8.0 (2023-01-27)

- update dependencies to solve [#539](https://github.com/icloud-photos-downloader/icloud_photos_downloader/issues/539)
- feature: a new command line option `--delete-after-download` to allow user to delete photos in the iCloud right after download is complete. [#431](https://github.com/icloud-photos-downloader/icloud_photos_downloader/pull/431), [#368](https://github.com/icloud-photos-downloader/icloud_photos_downloader/pull/368) [#314](https://github.com/icloud-photos-downloader/icloud_photos_downloader/pull/314) [#124](https://github.com/icloud-photos-downloader/icloud_photos_downloader/pull/124) [#332](https://github.com/icloud-photos-downloader/icloud_photos_downloader/pull/332)

## 1.7.3 (2023-01-20)

- deprecating python 3.6
- experimental: package `icloudpd` & `icloud` as executables [#146](https://github.com/icloud-photos-downloader/icloud_photos_downloader/issues/146)

## 1.7.2 (2021-01-16)

- fix: smtp server_hostname cannot be an empty [#227](https://github.com/icloud-photos-downloader/icloud_photos_downloader/issues/227)
- fix: Warning for missing `tzinfo` in Docker image removed by adding `tzinfo`-package.
[#286](https://github.com/icloud-photos-downloader/icloud_photos_downloader/pull/286)

## 1.7.1 (2020-11-15)

- fix: dev Docker build on Windows correctly manages crlf for scripts

## 1.7.1rc1 (2020-11-10)

- fix: --only-print-filenames option displays filenames (live photos) of files that have already been downloaded #200
- fix: docker works on Windows #192

## 1.7.0 (2020-11-1)

- fix: --log-level option [#194](https://github.com/icloud-photos-downloader/icloud_photos_downloader/pull/194)
- feature: Folder structure can be set to 'none' instead of a date pattern,
so all photos will be placed directly into the download directory.
- fix: Empty directory structure being created #185
- feature: removed multi-threaded downloading and added deprecation notice to --threads-num parameter #180, #188
- fix: documentation issues, first addressed in #141 and separated contribution
info from README.md into CONTRIBUTING.md

## 1.6.2 (2020-10-23)

- Began recording updates in `CHANGELOG.md`
- fix: reduce chances of IOErrors by changing default --threads_num to 1 #155, #163
- fix: reduce chances of errors due to missing required parameters #175
- fix: missing downloading process by upgrading tqdm dependency #167

--------------------------------------------

## Earlier Versions

Please refer to the commit history in GitHub:
<https://github.com/icloud-photos-downloader/icloud_photos_downloader/commits/master><|MERGE_RESOLUTION|>--- conflicted
+++ resolved
@@ -3,11 +3,8 @@
 ## Unreleased
 
 - chore: bump min python version 3.9->3.10
-<<<<<<< HEAD
 - fix: iCloud clean up with `--keep-icloud-recent-days` does not respect `--skip-*` params [#1180](https://github.com/icloud-photos-downloader/icloud_photos_downloader/issues/1180) 
-=======
 - chore: replace build & test platform from retired windows-2019 to windows-2025
->>>>>>> 74539075
 
 ## 1.28.1 (2025-06-08)
 

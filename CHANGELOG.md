--- conflicted
+++ resolved
@@ -1,6 +1,8 @@
 # Changelog
 
 ## Unreleased
+
+- fix: docker works on Windows #192
 
 ## 1.7.0 (2020-11-1)
 
@@ -9,12 +11,8 @@
 so all photos will be placed directly into the download directory.
 - fix: Empty directory structure being created #185
 - feature: removed multi-threaded downloading and added deprecation notice to --threads-num parameter #180, #188
-<<<<<<< HEAD
-- fix: docker works on Windows #192
-=======
 - fix: documentation issues, first adressed in #141 and seperated contribution
 info from README.md into CONTRIBUTING.md
->>>>>>> 8f0b5bb2
 
 ## 1.6.2 (2020-10-23)
 

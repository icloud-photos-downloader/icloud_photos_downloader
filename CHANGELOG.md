# Change log

## Unreleased

<<<<<<< HEAD
- feature: the icloud email username is now included in the email about 2sa authentication failing, for when an installation is configured for multiple icloud accounts.
=======
## 1.27.2 (2025-03-29)

>>>>>>> 225f2ff3
- fix: dates prior 1970 do not work on non linux [#1045](https://github.com/icloud-photos-downloader/icloud_photos_downloader/issues/1045)

## 1.27.1 (2025-03-16)

- fix: disambiguate whole photo collection from the album with `All Photos` name [#1077](https://github.com/icloud-photos-downloader/icloud_photos_downloader/issues/1077)

## 1.27.0 (2025-02-22)

- feature: list and download from shared libraries for invitee [#947](https://github.com/icloud-photos-downloader/icloud_photos_downloader/issues/947)

## 1.26.1 (2025-01-23)

- fix: XMP metadata with plist in XML format causes crash [#1059](https://github.com/icloud-photos-downloader/icloud_photos_downloader/issues/1059)
- fix: missing 'isFavorite' in XMP metadata causes crash [#1058](https://github.com/icloud-photos-downloader/icloud_photos_downloader/issues/1058)
- fix: crash when downloading files with `--xmp-sidecar` caused by files having non-JSON adjustment data. [#1056](https://github.com/icloud-photos-downloader/icloud_photos_downloader/issues/1056)

## 1.26.0 (2025-01-13)

- feature: add `--keep-icloud-recent-days` parameter to keep photos newer than this many days in iCloud. Deletes the rest. [#1046](https://github.com/icloud-photos-downloader/icloud_photos_downloader/issues/1046)

## 1.25.1 (2024-12-28)

- chore: bump max/default python version 3.12->3.13
- chore: bump min python version 3.8->3.9
- fix: fallback to old raw password auth if srp auth fails [#975](https://github.com/icloud-photos-downloader/icloud_photos_downloader/issues/975)

## 1.25.0 (2024-12-03)

- fix: failed to authenticate for accounts with srp s2k_fo auth protocol [#975](https://github.com/icloud-photos-downloader/icloud_photos_downloader/issues/975)
- fix: failed to login non-2FA account for the first attempt [#1012](https://github.com/icloud-photos-downloader/icloud_photos_downloader/issues/1012)
- fix: log more information for authentication error [#1010](https://github.com/icloud-photos-downloader/icloud_photos_downloader/issues/1010)
- feature: add support for XMP files with `--xmp-sidecar` parameter [#448](https://github.com/icloud-photos-downloader/icloud_photos_downloader/issues/448), [#102](https://github.com/icloud-photos-downloader/icloud_photos_downloader/issues/102), [#789](https://github.com/icloud-photos-downloader/icloud_photos_downloader/issues/789)

## 1.24.4 (2024-11-18)

- fix: deprecate macos-12 [#1000](https://github.com/icloud-photos-downloader/icloud_photos_downloader/issues/1000)
- fix: sms MFA dropping leading zeros [#993](https://github.com/icloud-photos-downloader/icloud_photos_downloader/issues/993)

## 1.24.3 (2024-11-03)

- fix: crashes when no imagetype sent by Apple [ref](https://github.com/boredazfcuk/docker-icloudpd/issues/680)

## 1.24.2 (2024-11-02)

- fix: errors for accounts with salt started with zero byte [#975](https://github.com/icloud-photos-downloader/icloud_photos_downloader/issues/975)

## 1.24.1 (2024-10-28)

- fix: accounts without 2fa are supported [#959](https://github.com/icloud-photos-downloader/icloud_photos_downloader/issues/959)

## 1.24.0 (2024-10-25)

- fix: new AppleID auth with srp [#970](https://github.com/icloud-photos-downloader/icloud_photos_downloader/issues/970)
- feature: when ran without parameters, `icloudpd` shows help [#963](https://github.com/icloud-photos-downloader/icloud_photos_downloader/issues/963)
- fix: force_size should not skip subsequent sizes [#955](https://github.com/icloud-photos-downloader/icloud_photos_downloader/issues/955)

## 1.23.4 (2024-09-02)

- fix: support plain text encoding for filename in addition to base64 [ref](https://github.com/boredazfcuk/docker-icloudpd/issues/641)

## 1.23.3 (2024-09-01)

- more debug added for parsing filenameEnc [#935](https://github.com/icloud-photos-downloader/icloud_photos_downloader/issues/935) and [ref](https://github.com/boredazfcuk/docker-icloudpd/issues/641)

## 1.23.2 (2024-08-31)

- dump encoded filename in exception when there is an error in decoding it [#935](https://github.com/icloud-photos-downloader/icloud_photos_downloader/issues/935) and [ref](https://github.com/boredazfcuk/docker-icloudpd/issues/641)

## 1.23.1 (2024-08-22)

- fix: use a-z for sms mfa index to disambiguate with mfa code with leading zeros [#925](https://github.com/icloud-photos-downloader/icloud_photos_downloader/issues/925)
- fix: report proper error on bad `--folder-structure` value [#937](https://github.com/icloud-photos-downloader/icloud_photos_downloader/issues/937)

## 1.23.0 (2024-07-25)

- feature: update webui and allow to cancel and resume sync 
- deprecate linux 386 and arm v6 support
- add linux musl builds

## 1.22.0 (2024-07-12)

- feature: support for using locale from OS with `--use-os-locale` flag [#897](https://github.com/icloud-photos-downloader/icloud_photos_downloader/issues/897)
- fix: swallow keyring errors [#871](https://github.com/icloud-photos-downloader/icloud_photos_downloader/issues/871)

## 1.21.0 (2024-07-05)

- feature: add webui for entering password with `--password-provider webui` parameter [#805](https://github.com/icloud-photos-downloader/icloud_photos_downloader/issues/805)
- feature: add webui for entering MFA code with `--mfa-provider webui` parameter [#805](https://github.com/icloud-photos-downloader/icloud_photos_downloader/issues/805)
- fix: allow MFA with leading zeros [ref](https://github.com/boredazfcuk/docker-icloudpd/issues/599)

## 1.20.4 (2024-06-30)

- fix: SMS MFA [#803](https://github.com/icloud-photos-downloader/icloud_photos_downloader/issues/803)

## 1.20.3 (2024-06-29)

- fix: release to PyPi [#883](https://github.com/icloud-photos-downloader/icloud_photos_downloader/issues/883)

## 1.20.2 (2024-06-28)

- fix: match SMS MFA to icloud.com behavior [#803](https://github.com/icloud-photos-downloader/icloud_photos_downloader/issues/803)

## 1.20.1 (2024-06-18)

- fix: keyring handling in `icloud` [#871](https://github.com/icloud-photos-downloader/icloud_photos_downloader/issues/871)

## 1.20.0 (2024-06-16)

- feature: customize choice and the order of checking for password with `--password-provider` parameter
- feature: support multiple file naming and de-deplication policies with `--file-match-policy` parameter. Rel to [#346](https://github.com/icloud-photos-downloader/icloud_photos_downloader/issues/346)

## 1.19.1 (2024-06-02)

- fix: KeyError alternative [#859](https://github.com/icloud-photos-downloader/icloud_photos_downloader/issues/859)

## 1.19.0 (2024-05-31)

- fix: release notes [#849](https://github.com/icloud-photos-downloader/icloud_photos_downloader/issues/849)
- fix: auto deletion when `--folder-structure` is set to `none` [#831](https://github.com/icloud-photos-downloader/icloud_photos_downloader/issues/831)
- fix: Apple/Adobe DNG raw photos are recognised as images [#662](https://github.com/icloud-photos-downloader/icloud_photos_downloader/issues/662)
- feature: support multiple `--size` parameter specifications in command line
- fix: file extensions for non-original version matching type of the asset in the version
- feature: support downloading adjusted files with `--size adjusted` parameter (portraits, edits, etc) with fallback to `original` [#769](https://github.com/icloud-photos-downloader/icloud_photos_downloader/issues/769) [#704](https://github.com/icloud-photos-downloader/icloud_photos_downloader/issues/704) [#350](https://github.com/icloud-photos-downloader/icloud_photos_downloader/issues/350) [#249](https://github.com/icloud-photos-downloader/icloud_photos_downloader/issues/249)
- feature: support for CR2,CR3,CRW,ARW,RAF,RW2,NRF,PEF,NEF,ORF raw image formats [#675](https://github.com/icloud-photos-downloader/icloud_photos_downloader/issues/675)
- feature: support `--size alternative` for alternative originals, e.g. raw+jpeg, with fallback to `original` [#675](https://github.com/icloud-photos-downloader/icloud_photos_downloader/issues/675)
- feature: add `--align-raw` param to treat raw in raw+jpeg as original, alternative (jpeg+raw), or as-is, default to as-is

## 1.18.0 (2024-05-27)

- feature: add parameter `--live-photo-mov-filename-policy` to control naming of video portion of live photos with default `suffix` for compatibility [#500](https://github.com/icloud-photos-downloader/icloud_photos_downloader/issues/500)
- feature: add parameter `--keep-unicode-in-filenames` with default `false` for compatibility [#845](https://github.com/icloud-photos-downloader/icloud_photos_downloader/issues/845)
- fix: avoid parsing json from empty responses [#837](https://github.com/icloud-photos-downloader/icloud_photos_downloader/issues/837)

## 1.17.7 (2024-05-25)

- fix: keyring exception [#841](https://github.com/icloud-photos-downloader/icloud_photos_downloader/issues/841)
- fix: delete iCloud asset in respective shared library [#802](https://github.com/icloud-photos-downloader/icloud_photos_downloader/issues/802)

## 1.17.6 (2024-05-23)

- fix: missing exception [#836](https://github.com/icloud-photos-downloader/icloud_photos_downloader/issues/836)

## 1.17.5 (2024-04-27)

- experimental: fix errors in npm packages
- fix: allow calls for trusted devices to fail silently [#819](https://github.com/icloud-photos-downloader/icloud_photos_downloader/issues/819)

## 1.17.4 (2024-04-10)

- fix: restore support for SMS MFA [#803](https://github.com/icloud-photos-downloader/icloud_photos_downloader/issues/803)

## 1.17.3 (2024-01-03)

- improve compatibility for diffeent platforms [#748](https://github.com/icloud-photos-downloader/icloud_photos_downloader/issues/748)

## 1.17.2 (2023-12-22)

- fix: module not found [#748](https://github.com/icloud-photos-downloader/icloud_photos_downloader/issues/748)

## 1.17.1 (2023-12-20)

- fix: main macos binary failing [#668](https://github.com/icloud-photos-downloader/icloud_photos_downloader/issues/668) [#700](https://github.com/icloud-photos-downloader/icloud_photos_downloader/issues/700)
- fix: debian glibc error [#741](https://github.com/icloud-photos-downloader/icloud_photos_downloader/issues/741)

## 1.17.0 (2023-12-19)

- fix: macos binary failing [#668](https://github.com/icloud-photos-downloader/icloud_photos_downloader/issues/668) [#700](https://github.com/icloud-photos-downloader/icloud_photos_downloader/issues/700)
- fix: 'Invalid email/password combination' exception due to recent iCloud changes [#729](https://github.com/icloud-photos-downloader/icloud_photos_downloader/issues/729)
- feature: `--auth-only` parameter to independently create/validate session tokens without listing/downloading photos
- feature: 2FA validation merged from `pyicloud`

## 1.16.3 (2023-12-04)

- fix: file date attribute [#714](https://github.com/icloud-photos-downloader/icloud_photos_downloader/issues/714)
- fix: `icloud --username` parameter reported as not an option [#719](https://github.com/icloud-photos-downloader/icloud_photos_downloader/issues/719)

## 1.16.2 (2023-09-30)

- fix: send logs to stdout [#697](https://github.com/icloud-photos-downloader/icloud_photos_downloader/issues/697)

## 1.16.1 (2023-09-27)

- fix: shared libraries throw INTERNAL_ERROR for some users [#690](https://github.com/icloud-photos-downloader/icloud_photos_downloader/issues/690)

## 1.16.0 (2023-09-25)

- feature: shared library support with `--list-libraries` and `--library` parameters [#455](https://github.com/icloud-photos-downloader/icloud_photos_downloader/issues/455), [#489](https://github.com/icloud-photos-downloader/icloud_photos_downloader/issues/489), [#678](https://github.com/icloud-photos-downloader/icloud_photos_downloader/issues/678)

## 1.15.1 (2023-07-16)

- fix: excessive logging for existing and deduplicated files
- fix: add missing docker platforms back

## 1.15.0 (2023-07-16)

- fix: logs when progress bar enabled
- feature: `--dry-run` parameter to run icloudpd without changes to local files and iCloud
- fix: pypi.org license and description

## 1.14.5 (2023-07-06)

- fix: pypi publishing for macos

## 1.14.4 (2023-07-06)

- fix: docker auth during publishing

## 1.14.3 (2023-07-06)

- add binary wheel without dependencies to pypi
- fix: remove tests from pypi distributions

## 1.14.2 (2023-07-03)

- fix: finite retry on unhandled errors during photo iteration [#642](https://github.com/icloud-photos-downloader/icloud_photos_downloader/issues/642)
- fix: retry on internal error during deletion [#615](https://github.com/icloud-photos-downloader/icloud_photos_downloader/issues/615)

## 1.14.1 (2023-07-02)

- fix: retry authN on session error during deletion [#647](https://github.com/icloud-photos-downloader/icloud_photos_downloader/issues/647)

## 1.14.0 (2023-07-01)

- fix: auto-delete date mismatch [#345](https://github.com/icloud-photos-downloader/icloud_photos_downloader/issues/345)
- fix: `--version` parameter

## 1.13.4 (2023-06-14)

- experimental: fix npm packaging

## 1.13.4 (2023-06-11)

- experimental: fix npm registry publishing

## 1.13.2 (2023-06-10)

- experimental: fix npm registry publishing

## 1.13.1 (2023-06-10)

- experimental: add support for distributing `icloudpd` with [npm](README_NPM.md) package manager

## 1.13.0 (2023-04-21)

- fix: only delete files successfully downloaded [#614](https://github.com/icloud-photos-downloader/icloud_photos_downloader/issues/614)

## 1.12.0 (2023-03-10)

- experimental: add macos binary [#551](https://github.com/icloud-photos-downloader/icloud_photos_downloader/issues/551)
- fix: add `icloud` script to the source distribution [#594](https://github.com/icloud-photos-downloader/icloud_photos_downloader/issues/594)

## 1.11.0 (2023-02-24)

- feature: add experimental mode for new cli

## 1.10.0 (2023-02-17)

- feature: add `--watch-with-interval` parameter [#568](https://github.com/icloud-photos-downloader/icloud_photos_downloader/issues/568)
- fix: allow spaces in filenames [#378](https://github.com/icloud-photos-downloader/icloud_photos_downloader/issues/378)
- feature: add `--notification-email-from` parameter [#496](https://github.com/icloud-photos-downloader/icloud_photos_downloader/issues/496)

## 1.9.0 (2023-02-10)

- fix: replace invalid chars in filenames with '_' [#378](https://github.com/icloud-photos-downloader/icloud_photos_downloader/issues/378)
- feature: add `--domain` parameter to support mainland China [#572](https://github.com/icloud-photos-downloader/icloud_photos_downloader/issues/572), [#545](https://github.com/icloud-photos-downloader/icloud_photos_downloader/issues/545)
- feature: add `linux/arm/v7` and `linux/arm/v6` docker image [#434](https://github.com/icloud-photos-downloader/icloud_photos_downloader/issues/434)

## 1.8.1 (2023-02-03)

- fix: avoid crash when downloading over legacy `-original` name [#338](https://github.com/icloud-photos-downloader/icloud_photos_downloader/issues/338)
- fix: remove mac binary unitl Apple signing is supported [#551](https://github.com/icloud-photos-downloader/icloud_photos_downloader/issues/551)
- fix: PyPI distribution [#549](https://github.com/icloud-photos-downloader/icloud_photos_downloader/issues/549)
- fix: keyring error [#539](https://github.com/icloud-photos-downloader/icloud_photos_downloader/issues/539)

## 1.8.0 (2023-01-27)

- update dependencies to solve [#539](https://github.com/icloud-photos-downloader/icloud_photos_downloader/issues/539)
- feature: a new command line option `--delete-after-download` to allow user to delete photos in the iCloud right after download is complete. [#431](https://github.com/icloud-photos-downloader/icloud_photos_downloader/pull/431), [#368](https://github.com/icloud-photos-downloader/icloud_photos_downloader/pull/368) [#314](https://github.com/icloud-photos-downloader/icloud_photos_downloader/pull/314) [#124](https://github.com/icloud-photos-downloader/icloud_photos_downloader/pull/124) [#332](https://github.com/icloud-photos-downloader/icloud_photos_downloader/pull/332)

## 1.7.3 (2023-01-20)

- deprecating python 3.6
- experimental: package `icloudpd` & `icloud` as executables [#146](https://github.com/icloud-photos-downloader/icloud_photos_downloader/issues/146)

## 1.7.2 (2021-01-16)

- fix: smtp server_hostname cannot be an empty [#227](https://github.com/icloud-photos-downloader/icloud_photos_downloader/issues/227)
- fix: Warning for missing `tzinfo` in Docker image removed by adding `tzinfo`-package.
[#286](https://github.com/icloud-photos-downloader/icloud_photos_downloader/pull/286)

## 1.7.1 (2020-11-15)

- fix: dev Docker build on Windows correctly manages crlf for scripts

## 1.7.1rc1 (2020-11-10)

- fix: --only-print-filenames option displays filenames (live photos) of files that have already been downloaded #200
- fix: docker works on Windows #192

## 1.7.0 (2020-11-1)

- fix: --log-level option [#194](https://github.com/icloud-photos-downloader/icloud_photos_downloader/pull/194)
- feature: Folder structure can be set to 'none' instead of a date pattern,
so all photos will be placed directly into the download directory.
- fix: Empty directory structure being created #185
- feature: removed multi-threaded downloading and added deprecation notice to --threads-num parameter #180, #188
- fix: documentation issues, first addressed in #141 and separated contribution
info from README.md into CONTRIBUTING.md

## 1.6.2 (2020-10-23)

- Began recording updates in `CHANGELOG.md`
- fix: reduce chances of IOErrors by changing default --threads_num to 1 #155, #163
- fix: reduce chances of errors due to missing required parameters #175
- fix: missing downloading process by upgrading tqdm dependency #167

--------------------------------------------

## Earlier Versions

Please refer to the commit history in GitHub:
<https://github.com/icloud-photos-downloader/icloud_photos_downloader/commits/master><|MERGE_RESOLUTION|>--- conflicted
+++ resolved
@@ -2,12 +2,10 @@
 
 ## Unreleased
 
-<<<<<<< HEAD
 - feature: the icloud email username is now included in the email about 2sa authentication failing, for when an installation is configured for multiple icloud accounts.
-=======
+
 ## 1.27.2 (2025-03-29)
 
->>>>>>> 225f2ff3
 - fix: dates prior 1970 do not work on non linux [#1045](https://github.com/icloud-photos-downloader/icloud_photos_downloader/issues/1045)
 
 ## 1.27.1 (2025-03-16)
